---- MODULE zab_pluscal ----

EXTENDS Sequences, Integers, TLC, FiniteSets


\* Set of server IDs
CONSTANTS Servers

\* Differentiates between leader and follower processes
CONSTANTS Leader, Follower

\* Message types, correspond to those in the "Dissecting Zab" tech report
CONSTANTS CEPOCH, NEWEPOCH, ACK_E,
          NEWLEADER, ACK_LD, COMMIT_LD,
          PROPOSE, ACK_P, COMMIT

<<<<<<< HEAD
\* Leader steps, correspond to those in "Dissecting Zab"
\* Phase 1: Discovery
CONSTANTS LS_1_1
CONSTANTS LS_1_2
\* Phase 2: Synchronization
CONSTANTS LS_2_1
CONSTANTS LS_2_2
\* Phase 3: Broadcast
CONSTANTS LS_3_1
CONSTANTS LS_3_2
CONSTANTS LS_3_3
CONSTANTS LS_3_4

\* Follower steps, correspond to those in "Dissecting Zab"
\* Phase 1: Discovery
CONSTANTS FS_1_1
CONSTANTS FS_1_2
\* Phase 2: Synchronization
CONSTANTS FS_2_1
CONSTANTS FS_2_2
\* Phase 3: Broadcast
CONSTANTS FS_3_1
CONSTANTS FS_3_2
CONSTANTS FS_3_3

=======
\* Set of values that can be proposed. Should be a finite set to allow for exhaustive model checking
CONSTANTS Values

\* Limits to use for type checking
CONSTANTS MAX_COUNTER
CONSTANTS MAX_EPOCHS
CONSTANTS MAX_HISTORY_LENGTH
CONSTANTS MAX_MESSAGES
>>>>>>> 816a912f

(* --algorithm zab_algo

\* Represents messages sent from one server to another. Each process has its own channel with each other process.
\* Maps from the receiver process to the sender process to the messages
variable messages = [receiver \in Processes |-> [sender \in Processes |-> <<>>]]

define
    \*** Data Structures:
    Zxid(epoch, counter) == [epoch |-> epoch, counter |-> counter]

    ZxidGreaterThan(left, right) == \/ left.epoch > right.epoch
                                    \/ /\ left.epoch = right.epoch
                                       /\ left.counter > right.counter

    Transaction(value, zxid) == [value |-> value, zxid |-> zxid]

    Process(server, role) == [server |-> server, role |-> role]
    FollowerProc(server) == Process(server, Follower)
    LeaderProc(server) == Process(server, Leader)

    \*** Types:
    Epochs == 0..MAX_EPOCHS
    Counters == 0..MAX_COUNTER
    Zxids == {Zxid(epoch, counter) : epoch \in Epochs, counter \in Counters}
    Transactions == {Transaction(value, zxid) : value \in Values, zxid \in Zxids}
    Histories == UNION {[1..i -> Transactions] : i \in 0..MAX_HISTORY_LENGTH}
    LeaderProcesses == {LeaderProc(s) : s \in Servers}
    FollowerProcesses == {FollowerProc(s) : s \in Servers}
    Processes == LeaderProcesses \union FollowerProcesses

    \*** Helper operators for the Zab message queue, written in TLA+ for potential extraction to a new module

    Send(to, m, _messages) == [_messages EXCEPT ![to] = [_messages[to] EXCEPT ![m.from] = Append(_messages[to][m.from], m)]]

    \* returns a tuple of <<message, messages>> where messages is the updated messages structure without the received message
    Recv(proc, from, _messages) == <<Head(_messages[proc][from]), [_messages EXCEPT ![proc] = [_messages[proc] EXCEPT ![from] = Tail(_messages[proc][from])]]>>

    \* returns the next message in the queue without removing it
    PeekMessage(proc, from, _messages) == Head(_messages[proc][from])

    CanRecvFrom(proc, from, _messages) == Len(_messages[proc][from]) > 0
    CanRecv(proc, _messages) == \E from \in Processes : CanRecvFrom(proc, from, _messages)

    ReceivableMessages(proc, _messages) == {PeekMessage(proc, from, _messages) : from \in {p \in Processes : CanRecvFrom(proc, p, _messages)}}

    \* Message types:
    CepochMessage(from, last_epoch) == [from |-> from, type |-> CEPOCH, last_epoch |-> last_epoch]
    NewEpochMessage(from, epoch) == [from |-> from, type |-> NEWEPOCH, epoch |-> epoch]
    AckEpochMessage(from, last_leader, history) == [from |-> from, type |-> ACK_E, last_leader |-> last_leader, history |-> history]
    NewLeaderMessage(from, epoch, initial_history) == [from |-> from, type |-> NEWLEADER, epoch |-> epoch, initial_history |-> initial_history]
    AckLeaderMessage(from, epoch) == [from |-> from, type |-> ACK_LD, epoch |-> epoch]
    CommitLeaderMessage(from, epoch) == [from |-> from, type |-> COMMIT_LD, epoch |-> epoch]
    ProposalMessage(from, epoch, transaction) == [from |-> from, type |-> PROPOSE, epoch |-> epoch, transaction |-> transaction]
    AckProposalMessage(from, epoch, transaction) == [from |-> from, type |-> ACK_P, epoch |-> epoch, transaction |-> transaction]
    CommitProposalMessage(from, epoch, transaction) == [from |-> from, type |-> COMMIT, epoch |-> epoch, transaction |-> transaction]

    \* Message types used for type checking
    CepochMessageType == [from : FollowerProcesses, type : {CEPOCH}, last_epoch : Epochs]
    NewEpochMessageType == [from : LeaderProcesses, type : {NEWEPOCH}, epoch : Epochs]
    AckEpochMessageType == [from : FollowerProcesses, type : {ACK_E}, last_leader : Epochs, history : Histories]
    NewLeaderMessageType == [from : LeaderProcesses, type : {NEWLEADER}, epoch : Epochs, initial_history : Histories]
    AckLeaderMessageType == [from : FollowerProcesses, type : {ACK_LD}, epoch : Epochs]
    CommitLeaderMessageType == [from : LeaderProcesses, type : {COMMIT_LD}, epoch : Epochs]
    ProposalMessageType == [from : LeaderProcesses, type : {PROPOSE}, epoch : Epochs, transaction : Transactions]
    AckProposalMessageType == [from : FollowerProcesses, type : {ACK_P}, epoch : Epochs, transaction : Transactions]
    CommitProposalMessageType == [from : LeaderProcesses, type : {COMMIT}, epoch : Epochs, transaction : Transactions]

    \* Messages sent from leaders to followers
    LeaderMessageType == UNION {
        NewEpochMessageType,
        NewLeaderMessageType,
        CommitLeaderMessageType,
        ProposalMessageType,
        CommitProposalMessageType
    }

    \* Messages sent from followers to leaders
    FollowerMessageType == UNION {
        CepochMessageType,
        AckEpochMessageType,
        AckLeaderMessageType,
        AckProposalMessageType
    }


    \*** Other Helpers

    IsQuorum(subset, set) == 2 * Cardinality(subset) > Cardinality(set)

    Max(a, b) == IF b > a THEN b ELSE a

    Range(seq) == {seq[i] : i \in DOMAIN seq}

    \* Returns the last element in the sequence, or the provided default if the sequence is empty
    LastOrDefault(seq, default) == IF Len(seq) = 0 THEN default ELSE seq[Len(seq)]


    \*** Phase 0: Leader oracle

    \* TODO: does the oracle only produce a single result for each epoch? How should the leader oracle best be represented?
    \* TODO: should we include a refinement that chooses the server with the latest zxid (as used in the zookeeper implemenation)?
    LeaderOracle(epoch) == CHOOSE s \in Servers : TRUE


    \* Type invariant checks
    \* TODO: ensure that the queue is a sequence
    LeaderMessagesOK(proc, queue) == /\ proc \in LeaderProcesses
                                     /\ \A from \in DOMAIN queue:
                                        /\ from \in Processes
                                        /\ \A m \in Range(queue[from]):
                                            m \in FollowerMessageType

    FollowerMessagesOK(proc, queue) == /\ proc \in FollowerProcesses
                                       /\ \A from \in DOMAIN queue:
                                            /\ from \in Processes
                                            /\ \A m \in Range(queue[from]):
                                                m \in LeaderMessageType

    \* Leaders should only receive messages from followers, and vice versa
    MessagesOK == \A proc \in DOMAIN messages:
                    \/ proc.role = Leader /\ LeaderMessagesOK(proc, messages[proc])
                    \/ proc.role = Follower /\ FollowerMessagesOK(proc, messages[proc])

    TypeOK == /\ MessagesOK
end define;

\* Wraps the Send() operator to update the messages structure
macro DoSend(to, m)
begin
    messages := Send(to, m, messages);
end macro;

\* Wraps the Recv() operator to set the message variable to the next message and update the messages structure
macro DoRecv()
begin
    assert CanRecv(self, messages);
    \* TODO: is there a more elegant way to get the next value from a sequence while removing it?
    with from \in {p \in Processes : CanRecvFrom(self, p, messages)} do
        message := Recv(self, from, messages)[1] || messages := Recv(self, from, messages)[2];
    end with;
end macro;

\* Meant to be used with PeekMessage or DoPeekMessage. Dequeues the specified message from the message queue.
macro DoRecvMessage(m)
begin
    assert CanRecvFrom(self, m.from, messages);
    message := Recv(self, m.from, messages)[1] || messages := Recv(self, m.from, messages)[2];
    assert message = m;
end macro;

\* The Zab specification states that the input buffer of a process contains messages from at most one iteration of each process.
\* FlushMessages clears out the message buffer for a process.
macro FlushMessages(proc)
begin
    messages := [messages EXCEPT ![proc] = [sender \in Processes |-> <<>>]]
end macro;

\* Follower Phase 1: Discovery
\* Follower Phase 1 Step 1
procedure FP1_1()
begin
    Notify:
<<<<<<< HEAD
        DoSend(leader, CepochMessage(self, last_epoch));
        \* completed, move to next step
        follower_step := FS_1_2;
        return;
end procedure;

\* Follower Phase 1 Step 2
procedure FP1_2()
variable message;
begin
    GetMessage:
        DoRecv();
        assert message.type = NEWEPOCH /\ message.from = leader;
    HandleMessage:
        if last_epoch < message.epoch then
            last_epoch := message.epoch;
            DoSend(leader, AckEpochMessage(self, last_leader, history));
            \* completed, move to next step
            follower_step := FS_2_1;
        end if;
=======
        DoSend(LeaderProc(candidate), CepochMessage(self, last_epoch));
    GetAckEpochMessage:
        await \E m \in ReceivableMessages(self, messages) : m.type = NEWEPOCH /\ m.from = LeaderProc(candidate);
        with m \in {msg \in ReceivableMessages(self, messages) : msg.type = NEWEPOCH /\ msg.from = LeaderProc(candidate)} do
            DoRecvMessage(m);
        end with;
    HandleAckEpochMessage:
        if last_epoch < message.epoch then
            last_epoch := message.epoch;
            DoSend(LeaderProc(candidate), AckEpochMessage(self, last_leader, history));
        else
            \* TODO: under what conditions should we not check for the next message, e.g. restart leader election?
            goto GetAckEpochMessage;
        end if;
    End_FP1:
>>>>>>> 816a912f
        return;
end procedure;

\* Leader Phase 1: Discovery
<<<<<<< HEAD
\* Leader Phase 1 Step 1
procedure LP1_1()
variables message,
          i;
begin
    GetMessage:
        DoRecv();
        assert message.type = CEPOCH;
    HandleMessage:
        \* latest epoch seen by followers in quorum
        new_epoch := Max(new_epoch, message.last_epoch);
        if message.from \notin Range(followers) then
            followers := Append(followers, message.from);
        end if;

        if IsQuorum(followers, Servers) then
            i := 1;
            NewEpoch:
                while i <= DOMAIN followers do
                    DoSend(followers[i], NewEpochMessage(self, new_epoch));
                    i := i+1;
                end while;
                leader_step := LS_1_2;
        end if;
    EndLP1_1:
        return;
end procedure;

\* Leader Phase 1 Step 2
procedure LP1_2()
variables message,
          i;
begin
    GetMessage:
        DoRecv();
        assert message.type = ACK_E /\ message.epoch = new_epoch;
    HistorySelection:
        ackd_e := ackd_e \union {message.from};

        if  \/ message.last_leader > selected_history.last_leader
            \/  /\ message.last_leader = selected_history.last_leader
                /\ ZxidGreaterThan(Last(message.history).zxid, Last(selected_history.history).zxid) then
            selected_history := [last_leader |-> message.last_leader, history |-> message.history];
        end if;

    CheckAllAckd:
        if ackd_e = Range(followers) then
            leader_step := LS_2_1;
        end if;
    return;
=======
procedure LP1()
variables confirmed = {},
          message,
          latest_epoch = 0,
          i = 0;
begin
    GatherQuorum:
        while ~IsQuorum(Range(followers), Servers) do
            GetCepochMessage:
                await \E m \in ReceivableMessages(self, messages) : m.type = CEPOCH;
                with m \in {msg \in ReceivableMessages(self, messages) : msg.type = CEPOCH} do
                    DoRecvMessage(m);
                end with;

                \* TODO: under what conditions should we not check for the next message, e.g. restart leader election?
                \* latest epoch seen by followers in quorum
                latest_epoch := Max(latest_epoch, message.last_epoch);
                if message.from.server \notin Range(followers) then
                    followers := Append(followers, message.from.server);
                end if;
        end while;

        assert IsQuorum(Range(followers), Servers);
        new_epoch := latest_epoch + 1;
        i := 1;
    NewEpoch:
        while i <= Len(followers) do
            DoSend(FollowerProc(followers[i]), NewEpochMessage(self, new_epoch));
            i := i+1;
        end while;
    HistorySelection:
        while confirmed /= Range(followers) do
                await \E m \in ReceivableMessages(self, messages) : m.type = ACK_E;
                with m \in {msg \in ReceivableMessages(self, messages) : msg.type = ACK_E} do
                    DoRecvMessage(m);
                end with;

                confirmed := confirmed \union {message.from.server};

                if  \/ message.last_leader > selected_history.last_leader
                    \/  /\ message.last_leader = selected_history.last_leader
                        /\ ZxidGreaterThan(LastOrDefault(message.history, [zxid |-> Zxid(0,0)]).zxid, LastOrDefault(selected_history.history, [zxid |-> Zxid(0,0)]).zxid) then
                    selected_history := [last_leader |-> message.last_leader, history |-> message.history];
                end if;
        end while;

        return;
>>>>>>> 816a912f
end procedure;

\* Follower Phase 2: Synchronization
\* Follower Phase 2 Step 1
procedure FP2_1()
variables message;
begin
    GetNewLeaderMessage:
<<<<<<< HEAD
        DoRecv();
        assert message.type = NEWLEADER /\ message.from = leader;
=======
        await \E m \in ReceivableMessages(self, messages) : m.type = NEWLEADER;
        with m \in {msg \in ReceivableMessages(self, messages) : msg.type = NEWLEADER} do
            DoRecvMessage(m);
        end with;
>>>>>>> 816a912f
    HandleNewLeaderMessage:
        if last_epoch = message.epoch then
            last_leader := message.epoch;
            \* TODO: do we need to separately accept each value, zxid pair? Or can we just set the history
<<<<<<< HEAD
            history := message.inital_history;
            DoSend(leader, AckLeaderMessage(self, message.epoch));
            follower_step := FS_2_2;
        else
            \* should start the protocol over again if the last acknowledged epoch proposal is different than the specified epoch
            restart := TRUE;
        end if;
    return;
end procedure;

\* Follower Phase 2 Step 2
procedure FP2_2()
variables message;
begin
    GetCommitMessage:
        DoRecv();
        assert message.type = COMMIT_LD /\ message.from = leader;
    HandleCommitMessage:
        \* TODO: should delivered be a tuple since the transactions in a history should be delivered in-order?
        delivered := delivered \union {history};
        follower_step := FS_3_1;
    return;
=======
            history := message.initial_history;
            DoSend(LeaderProc(candidate), AckLeaderMessage(self, message.epoch))
        else
            \* should start the protocol over again if the last acknowledged epoch proposal is different than the specified epoch
            \* TODO: how should we structure the spec to be able to jump back to the beginning of the process?
            restart := TRUE;
            goto End_FP2;
        end if;
    GetCommitLDMessage:
        await \E m \in ReceivableMessages(self, messages) : m.type = COMMIT_LD;
        with m \in {msg \in ReceivableMessages(self, messages) : msg.type = COMMIT_LD} do
            DoRecvMessage(m);
        end with;

        \* TODO: should delivered be a tuple since the transactions in a history should be delivered in-order?
        delivered := delivered \union {history};
    End_FP2:
        return;
>>>>>>> 816a912f
end procedure;

\* Leader Phase 2: Synchronization
\* Leader Phase 2 Step 1
procedure LP2_1()
variables i;
begin
    LP2Start:
        assert IsQuorum(Range(followers), Servers);
        i := 1;
    NewLeader:
        while i <= Len(followers) do
            DoSend(FollowerProc(followers[i]), NewLeaderMessage(self, new_epoch, selected_history.history));
            i := i+1;
        end while;
<<<<<<< HEAD
        leader_step := LS_2_2;
    return;
end procedure;

\* Leader Phase 2 Step 2
procedure LP2_2()
variables message,
          i;
begin
    GetAckMessage:
        DoRecv();
        assert message.type = ACK_LD /\ message.epoch = new_epoch;
    HandleAck:
        ackd_ld := ackd_ld \union {message.from};
        if IsQuorum(ackd_ld, Servers) then
            i := 1;
            SendCommit:
                while i <= DOMAIN followers do
                    DoSend(followers[i], CommitLeaderMessage(self, new_epoch));
                    i := i+1;
                end while;
                leader_step := LS_3_1;
        end if;
    EndLP2_2:
        return;
end procedure;

\* Follower Phase 3: Broadcast
\* Follower Phase 3 Step 2
procedure FP3_2()
begin
    GetProposedMessage:
        DoRecv();
        \* TODO: probably need to do an epoch check as well
        \* TODO: do we need to do a check against the zxid?
        assert message.type = PROPOSE /\ message.from = leader;
    HandleProposed:
        history := Append(history, message.transaction);
    return;
end procedure;


process server \in Servers
variables state = Follower,     \* Current state of the server
          last_epoch = 0,       \* Last new epoch proposol acknowledged
          last_leader = 0,      \* Last new leader proposal acknowledged
          history,              \* In-order record of all the accepted value proposals
          \* TODO: do we really need to track zxid, or can we just use history?
          zxid = Zxid(0, 0),    \* Zookeeper transaction ID (zxid) of last accepted transaction in the history
          leader,            \* leader selected by leader oracle
          \* TODO: the "Dissecting Zab" report calls this set "txns", should we match that convention?
          delivered = {},       \* Tracks the transactions that have been delivered to the application by Zab
          \* TODO: should we instead store a history of when ready was called to ensure that it's only called at most once per epoch?
          ready = FALSE,        \* Tracks that ready was invoked by the follower (should only be done by one follower per epoch)
          follower_step = FS_1_1,

          \** Leader Variables
          followers = <<>>,     \* tracks the followers committed to a leader
          selected_history = [last_leader |-> 0, history |-> <<>>],     \* tracks the selected initial history
          new_epoch = last_epoch,
          ackd_e = {},          \* tracks the followers that have sent acks for a CEPOCH message
          ackd_ld = {},         \* tracks the followers that have sent acks for a NEWLEADER message
          leader_step = LS_1_1,

          \** Other Variables
          restart = FALSE;      \* used to detect when a new iteration should be started
begin
    GetCandidate:
        \* TODO: there can be a leader change by the oracle at any given time. Should maybe model the oracle as another process, and have an either step that checks to see if it's changed?
        leader := LeaderOracle(last_epoch + 1);
    RunStep:
        while TRUE do
            \* TODO: should we put a label here to wrap the either statement in an atomic step?
            \*** Phase 1: Discovery
            either
                await follower_step = FS_1_1;
                \* Reset variables used by follower
                ready := FALSE;

                call FP1_1();
            or
                \* Note: it looks like pluscal needs the await in the either statement in order to decide whether or not to enable that action. It cannot be in the procedure.
                await   /\ follower_step = FS_1_2
                        /\ CanRecv(self, messages)
                        /\ Head(messages[self]).type = NEWEPOCH
                        /\ Head(messages[self]).from = leader;
                call FP1_2();
            or
                await   /\ leader = self
                        /\ leader_step = LS_1_1
                        /\ CanRecv(self, messages)
                        /\ Head(messages[self]).type = CEPOCH;

                \* Reset variables used by leader
                followers := <<>>;
                selected_history := [last_leader |-> 0, history |-> <<>>];
                new_epoch := last_epoch;
                ackd_e := {};
                ackd_ld := {};

                call LP1_1();
            or
                await   /\ leader = self
                        /\ leader_step = LS_1_2
                        /\ CanRecv(self, messages)
                        /\ Head(messages[self]).type = ACK_E
                        /\ Head(messages[self]).epoch = new_epoch;
                call LP1_2();

            \*** Phase 2: Synchronization
            or
                await   /\ follower_step = FS_2_1
                        /\ CanRecv(self, messages)
                        /\ Head(messages[self]).type = NEWLEADER
                        /\ Head(messages[self]).from = leader;
                call FP2_1();
                CheckRestart:
                    if restart then
                        follower_step := FS_1_1;
                    end if;
            or
                await   /\ follower_step = FS_2_1
                        /\ CanRecv(self, messages)
                        /\ Head(messages[self]).type = COMMIT_LD
                        /\ Head(messages[self]).from = leader;
                call FP2_2();
            or
                await   /\ leader = self
                        /\ leader_step = LS_2_1;

                call LP2_1();
            or
                await   /\ leader = self
                        /\ leader_step = LS_2_2
                        /\ CanRecv(self, messages)
                        /\ Head(messages[self]).type = ACK_LD
                        /\ Head(messages[self]).epoch = new_epoch;
                call LP2_2();

            \*** Phase 3: Broadcast
            or
                await follower_step = FS_3_1;
                if leader = self then
                    ready := TRUE;
                end if;
                follower_step := FS_3_2;
            or
                await   /\ follower_step = FS_3_2
                        /\ CanRecv(self, messages)
                        /\ Head(messages[self]).type = PROPOSE
                        /\ Head(messages[self]).from = leader;
                call FP3_2();
            end either;
        end while;
end process;

end algorithm; *)
\* BEGIN TRANSLATION (chksum(pcal) = "81f577a6" /\ chksum(tla) = "edd0754d")
\* Label GetMessage of procedure FP1_2 at line 113 col 5 changed to GetMessage_
\* Label HandleMessage of procedure FP1_2 at line 137 col 9 changed to HandleMessage_
\* Label GetMessage of procedure LP1_1 at line 113 col 5 changed to GetMessage_L
\* Procedure variable message of procedure FP1_2 at line 131 col 10 changed to message_
\* Procedure variable message of procedure LP1_1 at line 149 col 11 changed to message_L
\* Procedure variable i of procedure LP1_1 at line 150 col 11 changed to i_
\* Procedure variable message of procedure LP1_2 at line 177 col 11 changed to message_LP
\* Procedure variable i of procedure LP1_2 at line 178 col 11 changed to i_L
\* Procedure variable message of procedure FP2_1 at line 202 col 11 changed to message_F
\* Procedure variable message of procedure FP2_2 at line 223 col 11 changed to message_FP
\* Procedure variable i of procedure LP2_1 at line 238 col 11 changed to i_LP
=======
    AwaitCommit:
        while ~IsQuorum(confirmed, Servers) do
                await \E m \in ReceivableMessages(self, messages) : m.type = ACK_LD;
                with m \in {msg \in ReceivableMessages(self, messages) : msg.type = ACK_LD} do
                    DoRecvMessage(m);
                end with;

                confirmed := confirmed \union {message.from.server};
        end while;
        i := 1;
    SendCommitLeader:
        while i <= Len(followers) do
            DoSend(FollowerProc(followers[i]), CommitLeaderMessage(self, new_epoch));
            i := i+1;
        end while;

        return;
end procedure;

\* Follower Phase 3: Broadcast
procedure FollowerBroadcastAccept()
begin
    GetProposalMessage:
        await \E m \in ReceivableMessages(self, messages) : m.type = PROPOSE /\ m.from = LeaderProc(candidate);
        with m \in {msg \in ReceivableMessages(self, messages) : msg.type = PROPOSE /\ msg.from = LeaderProc(candidate)} do
            DoRecvMessage(m);
        end with;

    HandleProposal:
        \* TODO: should we do epoch and zxid checks before appending?
        history := Append(history, message.transaction);

        DoSend(LeaderProc(candidate), AckProposalMessage(self, message.epoch, message.transaction));

        return;
end procedure;

procedure FollowerBroadcastCommit()
begin
    GetCommitMessage:
        await \E m \in ReceivableMessages(self, messages) : m.type = COMMIT /\ m.from = LeaderProc(candidate);
        with m \in {msg \in ReceivableMessages(self, messages) : msg.type = COMMIT /\ msg.from = LeaderProc(candidate)} do
            DoRecvMessage(m);
        end with;

        \* TODO: if all previous transactions have not been delivered yet, should we discard the COMMIT message or try to save it for later?
        \* Only deliver if all previous transactions in the history have been delivered as per zxid
        if \A trans \in history : ZxidGreaterThan(message.transaction.zxid, trans.zxid) => trans \in delivered then
            delivered := delivered \union {message.transaction};
        end if;

    End_FollowerCommit:
        return;
end procedure;

\* Leader Phase 3: Broadcast
procedure LeaderPropose(v)
begin
    LeaderProposeStart:
        assert IsQuorum(Range(followers), Servers);
        i := 1;
    SendProposal:
        while i <= Len(followers) do
            DoSend(FollowerProc(followers[i]), ProposalMessage(self, new_epoch, Transaction(v, Zxid(new_epoch, counter))));
            i := i+1;
        end while;
        proposed := Append(proposed, Transaction(v, Zxid(new_epoch, counter)));
        counter := counter + 1;

        return;
end procedure;

procedure LeaderCommit()
begin
    GetProposeAckMessage:
        await \E m \in ReceivableMessages(self, messages) : m.type = ACK_P;
        with m \in {msg \in ReceivableMessages(self, messages) : msg.type = ACK_P} do
            DoRecvMessage(m);
        end with;

        proposal_acks[message.transaction, message.epoch] := proposal_acks[message.transaction, message.epoch] \union {message.from.server};

        \* TODO: should probably only send commit message once
        if IsQuorum(proposal_acks[message.transaction, message.epoch], Servers) then
            i := 1;
            SendCommit:
                \* Send to all followers, not just those that have ackd
                while i <= Len(followers) do
                    DoSend(FollowerProc(followers[i]), ProposalMessage(self, new_epoch, Transaction(v, Zxid(new_epoch, counter))));
                    i := i+1;
                end while;
        end if;

    End_LeaderCommit:
        return;
end procedure;

procedure LeaderSetupNewFollower()
begin
    GetNewCepochMessage:
        await \E m \in ReceivableMessages(self, messages) : m.type = CEPOCH;
        with m \in {msg \in ReceivableMessages(self, messages) : msg.type = CEPOCH} do
            DoRecvMessage(m);
        end with;

        if message.last_epoch < new_epoch then
            SendNewEpoch:
                DoSend(message.from, NewEpochMessage(self, new_epoch));
            SendNewLeader:
                DoSend(message.from, NewLeaderMessage(self, new_epoch, selected_history.history \o proposed));
        else
            \* TODO: what to do if the epoch in the CEPOCH message is greater than the current epoch? Restart the discovery process?
            skip;
        end if;

    End_LeaderSetupNewFollower:
        return;
end procedure;

procedure LeaderAddFollowerToQuorum()
begin
    GetAckNewLeaderMessage:
        await \E m \in ReceivableMessages(self, messages) : m.type = ACK_LD;
        with m \in {msg \in ReceivableMessages(self, messages) : msg.type = ACK_LD} do
            DoRecvMessage(m);
        end with;
    HandleAckLeader:
        if message.epoch = new_epoch then
            DoSend(message.from, CommitLeaderMessage(self, new_epoch));
            \* TODO: can we make followers a set?
            followers := Append(followers, message.from.server);
        end if;

    return;
end procedure;

\* Models follower thread for each process
process follower \in {FollowerProc(s) : s \in Servers}
variables last_epoch = 0,       \* Last new epoch proposol acknowledged
          last_leader = 0,      \* Last new leader proposal acknowledged
          history = <<>>,              \* In-order record of all the accepted value proposals
          candidate,            \* Candidate selected by leader oracle
          delivered = {},       \* Tracks the transactions that have been delivered to the application by Zab
          \* TODO: how should we structure the spec to be able to jump back to the beginning of the process? Right now we use a flag
          restart = FALSE,
          \* TODO: should we instead store a history of when ready was called to ensure that it's only called at most once per epoch?
          ready = FALSE;        \* Tracks that ready was invoked by the follower (should only be done by one follower per epoch)
begin
    \* TODO: need to run multiple iterations, should include a loop
    FollowerDiscover:
        candidate := LeaderOracle(last_epoch + 1);
        call FP1();

    FollowerSynchronize:
        call FP2();
    FollowerSynchronizeCheckRestart:
        if restart then
            goto End_Follower;
        end if;

    SetReady:
        if candidate = self.server then
            ready := TRUE;
        end if;

    FollowerBroadcast:
        while TRUE do
                either
                    await \E m \in ReceivableMessages(self, messages) : m.type = PROPOSE /\ m.from = LeaderProc(candidate);
                    call FollowerBroadcastAccept();
                or
                    await \E m \in ReceivableMessages(self, messages) : m.type = COMMIT /\ m.from = LeaderProc(candidate);
                    call FollowerBroadcastCommit();
                end either;
        end while;

    End_Follower:
        skip;
end process;

\* Models leader thread for each process
process leader \in {LeaderProc(s) : s \in Servers}
variables leader_candidate,            \* Candidate selected by leader oracle
          \* TODO: we use a sequence since we need to be able to run the macro DoSend() for each element in it, and I don't know how to do that using sets
          followers = <<>>,     \* tracks the followers committed to a leader
          selected_history = [last_leader |-> 0, history |-> <<>>],     \* tracks the selected initial history
          new_epoch = 0,
          counter = 0,          \* Incremented for each proposal, used to generate monotonically increasing zxid
          proposed = <<>>,        \* Tracks the transactions proposed by the leader for the current epoch
          proposal_acks = [t \in Transactions, e \in Epochs |-> {}];   \* Tracks acks for proposed transactions
begin
    \* TODO: need to run multiple iterations, should include a loop
    LeaderDiscover:
        leader_candidate := LeaderOracle(last_epoch + 1);
        if leader_candidate = self.server then
            call LP1();

        LeaderSynchronize:
            call LP2();

        LeaderBroadcast:
            while TRUE do
                    either
                        with val \in Values do
                            call LeaderPropose(val);
                        end with;
                    or
                        await \E m \in ReceivableMessages(self, messages) : m.type = ACK_P;
                        call LeaderCommit();
                    or
                        await \E m \in ReceivableMessages(self, messages) : m.type = CEPOCH;
                        call LeaderSetupNewFollower();
                    or
                        await \E m \in ReceivableMessages(self, messages) : m.type = ACK_LD;
                        call LeaderAddFollowerToQuorum();
                    end either
            end while;
        end if;
end process;

end algorithm; *)
\* BEGIN TRANSLATION (chksum(pcal) = "4d41f491" /\ chksum(tla) = "ebe56cf1")
\* Procedure variable message of procedure FP1 at line 185 col 10 changed to message_
\* Procedure variable confirmed of procedure LP1 at line 208 col 11 changed to confirmed_
>>>>>>> 816a912f
CONSTANT defaultInitValue
VARIABLES messages, pc, stack

(* define statement *)
Zxid(epoch, counter) == [epoch |-> epoch, counter |-> counter]

ZxidGreaterThan(left, right) == \/ left.epoch > right.epoch
                                \/ /\ left.epoch = right.epoch
                                   /\ left.counter > right.counter

Transaction(value, zxid) == [value |-> value, zxid |-> zxid]

Process(server, role) == [server |-> server, role |-> role]
FollowerProc(server) == Process(server, Follower)
LeaderProc(server) == Process(server, Leader)


Epochs == 0..MAX_EPOCHS
Counters == 0..MAX_COUNTER
Zxids == {Zxid(epoch, counter) : epoch \in Epochs, counter \in Counters}
Transactions == {Transaction(value, zxid) : value \in Values, zxid \in Zxids}
Histories == UNION {[1..i -> Transactions] : i \in 0..MAX_HISTORY_LENGTH}
LeaderProcesses == {LeaderProc(s) : s \in Servers}
FollowerProcesses == {FollowerProc(s) : s \in Servers}
Processes == LeaderProcesses \union FollowerProcesses



Send(to, m, _messages) == [_messages EXCEPT ![to] = [_messages[to] EXCEPT ![m.from] = Append(_messages[to][m.from], m)]]


Recv(proc, from, _messages) == <<Head(_messages[proc][from]), [_messages EXCEPT ![proc] = [_messages[proc] EXCEPT ![from] = Tail(_messages[proc][from])]]>>


PeekMessage(proc, from, _messages) == Head(_messages[proc][from])

CanRecvFrom(proc, from, _messages) == Len(_messages[proc][from]) > 0
CanRecv(proc, _messages) == \E from \in Processes : CanRecvFrom(proc, from, _messages)

ReceivableMessages(proc, _messages) == {PeekMessage(proc, from, _messages) : from \in {p \in Processes : CanRecvFrom(proc, p, _messages)}}


CepochMessage(from, last_epoch) == [from |-> from, type |-> CEPOCH, last_epoch |-> last_epoch]
NewEpochMessage(from, epoch) == [from |-> from, type |-> NEWEPOCH, epoch |-> epoch]
AckEpochMessage(from, last_leader, history) == [from |-> from, type |-> ACK_E, last_leader |-> last_leader, history |-> history]
NewLeaderMessage(from, epoch, initial_history) == [from |-> from, type |-> NEWLEADER, epoch |-> epoch, initial_history |-> initial_history]
AckLeaderMessage(from, epoch) == [from |-> from, type |-> ACK_LD, epoch |-> epoch]
CommitLeaderMessage(from, epoch) == [from |-> from, type |-> COMMIT_LD, epoch |-> epoch]
ProposalMessage(from, epoch, transaction) == [from |-> from, type |-> PROPOSE, epoch |-> epoch, transaction |-> transaction]
AckProposalMessage(from, epoch, transaction) == [from |-> from, type |-> ACK_P, epoch |-> epoch, transaction |-> transaction]
CommitProposalMessage(from, epoch, transaction) == [from |-> from, type |-> COMMIT, epoch |-> epoch, transaction |-> transaction]


CepochMessageType == [from : FollowerProcesses, type : {CEPOCH}, last_epoch : Epochs]
NewEpochMessageType == [from : LeaderProcesses, type : {NEWEPOCH}, epoch : Epochs]
AckEpochMessageType == [from : FollowerProcesses, type : {ACK_E}, last_leader : Epochs, history : Histories]
NewLeaderMessageType == [from : LeaderProcesses, type : {NEWLEADER}, epoch : Epochs, initial_history : Histories]
AckLeaderMessageType == [from : FollowerProcesses, type : {ACK_LD}, epoch : Epochs]
CommitLeaderMessageType == [from : LeaderProcesses, type : {COMMIT_LD}, epoch : Epochs]
ProposalMessageType == [from : LeaderProcesses, type : {PROPOSE}, epoch : Epochs, transaction : Transactions]
AckProposalMessageType == [from : FollowerProcesses, type : {ACK_P}, epoch : Epochs, transaction : Transactions]
CommitProposalMessageType == [from : LeaderProcesses, type : {COMMIT}, epoch : Epochs, transaction : Transactions]


LeaderMessageType == UNION {
    NewEpochMessageType,
    NewLeaderMessageType,
    CommitLeaderMessageType,
    ProposalMessageType,
    CommitProposalMessageType
}


FollowerMessageType == UNION {
    CepochMessageType,
    AckEpochMessageType,
    AckLeaderMessageType,
    AckProposalMessageType
}




IsQuorum(subset, set) == 2 * Cardinality(subset) > Cardinality(set)

Max(a, b) == IF b > a THEN b ELSE a

Range(seq) == {seq[i] : i \in DOMAIN seq}


LastOrDefault(seq, default) == IF Len(seq) = 0 THEN default ELSE seq[Len(seq)]






LeaderOracle(epoch) == CHOOSE s \in Servers : TRUE

<<<<<<< HEAD
VARIABLES message_, message_L, i_, message_LP, i_L, message_F, message_FP,
          i_LP, message, i, state, last_epoch, last_leader, history, zxid,
          leader, delivered, ready, follower_step, followers,
          selected_history, new_epoch, ackd_e, ackd_ld, leader_step, restart

vars == << messages, pc, stack, message_, message_L, i_, message_LP, i_L,
           message_F, message_FP, i_LP, message, i, state, last_epoch,
           last_leader, history, zxid, leader, delivered, ready,
           follower_step, followers, selected_history, new_epoch, ackd_e,
           ackd_ld, leader_step, restart >>
=======

>>>>>>> 816a912f


LeaderMessagesOK(proc, queue) == /\ proc \in LeaderProcesses
                                 /\ \A from \in DOMAIN queue:
                                    /\ from \in Processes
                                    /\ \A m \in Range(queue[from]):
                                        m \in FollowerMessageType

FollowerMessagesOK(proc, queue) == /\ proc \in FollowerProcesses
                                   /\ \A from \in DOMAIN queue:
                                        /\ from \in Processes
                                        /\ \A m \in Range(queue[from]):
                                            m \in LeaderMessageType


MessagesOK == \A proc \in DOMAIN messages:
                \/ proc.role = Leader /\ LeaderMessagesOK(proc, messages[proc])
                \/ proc.role = Follower /\ FollowerMessagesOK(proc, messages[proc])

TypeOK == /\ MessagesOK

VARIABLES message_, confirmed_, message, latest_epoch, i, confirmed, v,
          last_epoch, last_leader, history, candidate, delivered, restart,
          ready, leader_candidate, followers, selected_history, new_epoch,
          counter, proposed, proposal_acks

vars == << messages, pc, stack, message_, confirmed_, message, latest_epoch,
           i, confirmed, v, last_epoch, last_leader, history, candidate,
           delivered, restart, ready, leader_candidate, followers,
           selected_history, new_epoch, counter, proposed, proposal_acks >>

ProcSet == ({FollowerProc(s) : s \in Servers}) \cup ({LeaderProc(s) : s \in Servers})

Init == (* Global variables *)
<<<<<<< HEAD
        /\ messages = [s \in Servers |-> <<>>]
        (* Procedure FP1_2 *)
=======
        /\ messages = [receiver \in Processes |-> [sender \in Processes |-> <<>>]]
        (* Procedure FP1 *)
>>>>>>> 816a912f
        /\ message_ = [ self \in ProcSet |-> defaultInitValue]
        (* Procedure LP1_1 *)
        /\ message_L = [ self \in ProcSet |-> defaultInitValue]
        /\ i_ = [ self \in ProcSet |-> defaultInitValue]
        (* Procedure LP1_2 *)
        /\ message_LP = [ self \in ProcSet |-> defaultInitValue]
        /\ i_L = [ self \in ProcSet |-> defaultInitValue]
        (* Procedure FP2_1 *)
        /\ message_F = [ self \in ProcSet |-> defaultInitValue]
        (* Procedure FP2_2 *)
        /\ message_FP = [ self \in ProcSet |-> defaultInitValue]
        (* Procedure LP2_1 *)
        /\ i_LP = [ self \in ProcSet |-> defaultInitValue]
        (* Procedure LP2_2 *)
        /\ message = [ self \in ProcSet |-> defaultInitValue]
<<<<<<< HEAD
        /\ i = [ self \in ProcSet |-> defaultInitValue]
        (* Process server *)
        /\ state = [self \in Servers |-> Follower]
        /\ last_epoch = [self \in Servers |-> 0]
        /\ last_leader = [self \in Servers |-> 0]
        /\ history = [self \in Servers |-> defaultInitValue]
        /\ zxid = [self \in Servers |-> Zxid(0, 0)]
        /\ leader = [self \in Servers |-> defaultInitValue]
        /\ delivered = [self \in Servers |-> {}]
        /\ ready = [self \in Servers |-> FALSE]
        /\ follower_step = [self \in Servers |-> FS_1_1]
        /\ followers = [self \in Servers |-> <<>>]
        /\ selected_history = [self \in Servers |-> [last_leader |-> 0, history |-> <<>>]]
        /\ new_epoch = [self \in Servers |-> last_epoch[self]]
        /\ ackd_e = [self \in Servers |-> {}]
        /\ ackd_ld = [self \in Servers |-> {}]
        /\ leader_step = [self \in Servers |-> LS_1_1]
        /\ restart = [self \in Servers |-> FALSE]
=======
        /\ latest_epoch = [ self \in ProcSet |-> 0]
        /\ i = [ self \in ProcSet |-> 0]
        (* Procedure LP2 *)
        /\ confirmed = [ self \in ProcSet |-> {}]
        (* Procedure LeaderPropose *)
        /\ v = [ self \in ProcSet |-> defaultInitValue]
        (* Process follower *)
        /\ last_epoch = [self \in {FollowerProc(s) : s \in Servers} |-> 0]
        /\ last_leader = [self \in {FollowerProc(s) : s \in Servers} |-> 0]
        /\ history = [self \in {FollowerProc(s) : s \in Servers} |-> <<>>]
        /\ candidate = [self \in {FollowerProc(s) : s \in Servers} |-> defaultInitValue]
        /\ delivered = [self \in {FollowerProc(s) : s \in Servers} |-> {}]
        /\ restart = [self \in {FollowerProc(s) : s \in Servers} |-> FALSE]
        /\ ready = [self \in {FollowerProc(s) : s \in Servers} |-> FALSE]
        (* Process leader *)
        /\ leader_candidate = [self \in {LeaderProc(s) : s \in Servers} |-> defaultInitValue]
        /\ followers = [self \in {LeaderProc(s) : s \in Servers} |-> <<>>]
        /\ selected_history = [self \in {LeaderProc(s) : s \in Servers} |-> [last_leader |-> 0, history |-> <<>>]]
        /\ new_epoch = [self \in {LeaderProc(s) : s \in Servers} |-> 0]
        /\ counter = [self \in {LeaderProc(s) : s \in Servers} |-> 0]
        /\ proposed = [self \in {LeaderProc(s) : s \in Servers} |-> <<>>]
        /\ proposal_acks = [self \in {LeaderProc(s) : s \in Servers} |-> [t \in Transactions, e \in Epochs |-> {}]]
>>>>>>> 816a912f
        /\ stack = [self \in ProcSet |-> << >>]
        /\ pc = [self \in ProcSet |-> CASE self \in {FollowerProc(s) : s \in Servers} -> "FollowerDiscover"
                                        [] self \in {LeaderProc(s) : s \in Servers} -> "LeaderDiscover"]

Notify(self) == /\ pc[self] = "Notify"
<<<<<<< HEAD
                /\ messages' = Send(leader[self], (CepochMessage(self, last_epoch[self])), messages)
                /\ follower_step' = [follower_step EXCEPT ![self] = FS_1_2]
                /\ pc' = [pc EXCEPT ![self] = Head(stack[self]).pc]
                /\ stack' = [stack EXCEPT ![self] = Tail(stack[self])]
                /\ UNCHANGED << message_, message_L, i_, message_LP, i_L,
                                message_F, message_FP, i_LP, message, i, state,
                                last_epoch, last_leader, history, zxid, leader,
                                delivered, ready, followers, selected_history,
                                new_epoch, ackd_e, ackd_ld, leader_step,
                                restart >>

FP1_1(self) == Notify(self)

GetMessage_(self) == /\ pc[self] = "GetMessage_"
                     /\ Assert(CanRecv(self, messages),
                               "Failure of assertion at line 113, column 5 of macro called at line 134, column 9.")
                     /\ /\ message_' = [message_ EXCEPT ![self] = Recv(self, messages)[1]]
                        /\ messages' = Recv(self, messages)[2]
                     /\ Assert(message_'[self].type = NEWEPOCH /\ message_'[self].from = leader[self],
                               "Failure of assertion at line 135, column 9.")
                     /\ pc' = [pc EXCEPT ![self] = "HandleMessage_"]
                     /\ UNCHANGED << stack, message_L, i_, message_LP, i_L,
                                     message_F, message_FP, i_LP, message, i,
                                     state, last_epoch, last_leader, history,
                                     zxid, leader, delivered, ready,
                                     follower_step, followers,
                                     selected_history, new_epoch, ackd_e,
                                     ackd_ld, leader_step, restart >>

HandleMessage_(self) == /\ pc[self] = "HandleMessage_"
                        /\ IF last_epoch[self] < message_[self].epoch
                              THEN /\ last_epoch' = [last_epoch EXCEPT ![self] = message_[self].epoch]
                                   /\ messages' = Send(leader[self], (AckEpochMessage(self, last_leader[self], history[self])), messages)
                                   /\ follower_step' = [follower_step EXCEPT ![self] = FS_2_1]
                              ELSE /\ TRUE
                                   /\ UNCHANGED << messages, last_epoch,
                                                   follower_step >>
                        /\ pc' = [pc EXCEPT ![self] = Head(stack[self]).pc]
                        /\ message_' = [message_ EXCEPT ![self] = Head(stack[self]).message_]
                        /\ stack' = [stack EXCEPT ![self] = Tail(stack[self])]
                        /\ UNCHANGED << message_L, i_, message_LP, i_L,
                                        message_F, message_FP, i_LP, message,
                                        i, state, last_leader, history, zxid,
                                        leader, delivered, ready, followers,
                                        selected_history, new_epoch, ackd_e,
                                        ackd_ld, leader_step, restart >>

FP1_2(self) == GetMessage_(self) \/ HandleMessage_(self)

GetMessage_L(self) == /\ pc[self] = "GetMessage_L"
                      /\ Assert(CanRecv(self, messages),
                                "Failure of assertion at line 113, column 5 of macro called at line 153, column 9.")
                      /\ /\ message_L' = [message_L EXCEPT ![self] = Recv(self, messages)[1]]
                         /\ messages' = Recv(self, messages)[2]
                      /\ Assert(message_L'[self].type = CEPOCH,
                                "Failure of assertion at line 154, column 9.")
                      /\ pc' = [pc EXCEPT ![self] = "HandleMessage"]
                      /\ UNCHANGED << stack, message_, i_, message_LP, i_L,
                                      message_F, message_FP, i_LP, message, i,
                                      state, last_epoch, last_leader, history,
                                      zxid, leader, delivered, ready,
                                      follower_step, followers,
                                      selected_history, new_epoch, ackd_e,
                                      ackd_ld, leader_step, restart >>

HandleMessage(self) == /\ pc[self] = "HandleMessage"
                       /\ new_epoch' = [new_epoch EXCEPT ![self] = Max(new_epoch[self], message_L[self].last_epoch)]
                       /\ IF message_L[self].from \notin Range(followers[self])
                             THEN /\ followers' = [followers EXCEPT ![self] = Append(followers[self], message_L[self].from)]
                             ELSE /\ TRUE
                                  /\ UNCHANGED followers
                       /\ IF IsQuorum(followers'[self], Servers)
                             THEN /\ i_' = [i_ EXCEPT ![self] = 1]
                                  /\ pc' = [pc EXCEPT ![self] = "NewEpoch"]
                             ELSE /\ pc' = [pc EXCEPT ![self] = "EndLP1_1"]
                                  /\ i_' = i_
                       /\ UNCHANGED << messages, stack, message_, message_L,
                                       message_LP, i_L, message_F, message_FP,
                                       i_LP, message, i, state, last_epoch,
                                       last_leader, history, zxid, leader,
                                       delivered, ready, follower_step,
                                       selected_history, ackd_e, ackd_ld,
                                       leader_step, restart >>

NewEpoch(self) == /\ pc[self] = "NewEpoch"
                  /\ IF i_[self] <= DOMAIN followers[self]
                        THEN /\ messages' = Send((followers[self][i_[self]]), (NewEpochMessage(self, new_epoch[self])), messages)
                             /\ i_' = [i_ EXCEPT ![self] = i_[self]+1]
                             /\ pc' = [pc EXCEPT ![self] = "NewEpoch"]
                             /\ UNCHANGED leader_step
                        ELSE /\ leader_step' = [leader_step EXCEPT ![self] = LS_1_2]
                             /\ pc' = [pc EXCEPT ![self] = "EndLP1_1"]
                             /\ UNCHANGED << messages, i_ >>
                  /\ UNCHANGED << stack, message_, message_L, message_LP, i_L,
                                  message_F, message_FP, i_LP, message, i,
                                  state, last_epoch, last_leader, history,
                                  zxid, leader, delivered, ready,
                                  follower_step, followers, selected_history,
                                  new_epoch, ackd_e, ackd_ld, restart >>

EndLP1_1(self) == /\ pc[self] = "EndLP1_1"
                  /\ pc' = [pc EXCEPT ![self] = Head(stack[self]).pc]
                  /\ message_L' = [message_L EXCEPT ![self] = Head(stack[self]).message_L]
                  /\ i_' = [i_ EXCEPT ![self] = Head(stack[self]).i_]
                  /\ stack' = [stack EXCEPT ![self] = Tail(stack[self])]
                  /\ UNCHANGED << messages, message_, message_LP, i_L,
                                  message_F, message_FP, i_LP, message, i,
                                  state, last_epoch, last_leader, history,
                                  zxid, leader, delivered, ready,
                                  follower_step, followers, selected_history,
                                  new_epoch, ackd_e, ackd_ld, leader_step,
                                  restart >>

LP1_1(self) == GetMessage_L(self) \/ HandleMessage(self) \/ NewEpoch(self)
                  \/ EndLP1_1(self)

GetMessage(self) == /\ pc[self] = "GetMessage"
                    /\ Assert(CanRecv(self, messages),
                              "Failure of assertion at line 113, column 5 of macro called at line 181, column 9.")
                    /\ /\ message_LP' = [message_LP EXCEPT ![self] = Recv(self, messages)[1]]
                       /\ messages' = Recv(self, messages)[2]
                    /\ Assert(message_LP'[self].type = ACK_E /\ message_LP'[self].epoch = new_epoch[self],
                              "Failure of assertion at line 182, column 9.")
                    /\ pc' = [pc EXCEPT ![self] = "HistorySelection"]
                    /\ UNCHANGED << stack, message_, message_L, i_, i_L,
                                    message_F, message_FP, i_LP, message, i,
                                    state, last_epoch, last_leader, history,
                                    zxid, leader, delivered, ready,
                                    follower_step, followers, selected_history,
                                    new_epoch, ackd_e, ackd_ld, leader_step,
                                    restart >>

HistorySelection(self) == /\ pc[self] = "HistorySelection"
                          /\ ackd_e' = [ackd_e EXCEPT ![self] = ackd_e[self] \union {message_LP[self].from}]
                          /\ IF \/ message_LP[self].last_leader > selected_history[self].last_leader
                                \/  /\ message_LP[self].last_leader = selected_history[self].last_leader
                                    /\ ZxidGreaterThan(Last(message_LP[self].history).zxid, Last(selected_history[self].history).zxid)
                                THEN /\ selected_history' = [selected_history EXCEPT ![self] = [last_leader |-> message_LP[self].last_leader, history |-> message_LP[self].history]]
                                ELSE /\ TRUE
                                     /\ UNCHANGED selected_history
                          /\ pc' = [pc EXCEPT ![self] = "CheckAllAckd"]
                          /\ UNCHANGED << messages, stack, message_, message_L,
                                          i_, message_LP, i_L, message_F,
                                          message_FP, i_LP, message, i, state,
                                          last_epoch, last_leader, history,
                                          zxid, leader, delivered, ready,
                                          follower_step, followers, new_epoch,
                                          ackd_ld, leader_step, restart >>

CheckAllAckd(self) == /\ pc[self] = "CheckAllAckd"
                      /\ IF ackd_e[self] = Range(followers[self])
                            THEN /\ leader_step' = [leader_step EXCEPT ![self] = LS_2_1]
                            ELSE /\ TRUE
                                 /\ UNCHANGED leader_step
                      /\ pc' = [pc EXCEPT ![self] = Head(stack[self]).pc]
                      /\ message_LP' = [message_LP EXCEPT ![self] = Head(stack[self]).message_LP]
                      /\ i_L' = [i_L EXCEPT ![self] = Head(stack[self]).i_L]
                      /\ stack' = [stack EXCEPT ![self] = Tail(stack[self])]
                      /\ UNCHANGED << messages, message_, message_L, i_,
                                      message_F, message_FP, i_LP, message, i,
                                      state, last_epoch, last_leader, history,
                                      zxid, leader, delivered, ready,
                                      follower_step, followers,
                                      selected_history, new_epoch, ackd_e,
                                      ackd_ld, restart >>

LP1_2(self) == GetMessage(self) \/ HistorySelection(self)
                  \/ CheckAllAckd(self)

GetNewLeaderMessage(self) == /\ pc[self] = "GetNewLeaderMessage"
                             /\ Assert(CanRecv(self, messages),
                                       "Failure of assertion at line 113, column 5 of macro called at line 205, column 9.")
                             /\ /\ message_F' = [message_F EXCEPT ![self] = Recv(self, messages)[1]]
                                /\ messages' = Recv(self, messages)[2]
                             /\ Assert(message_F'[self].type = NEWLEADER /\ message_F'[self].from = leader[self],
                                       "Failure of assertion at line 206, column 9.")
                             /\ pc' = [pc EXCEPT ![self] = "HandleNewLeaderMessage"]
                             /\ UNCHANGED << stack, message_, message_L, i_,
                                             message_LP, i_L, message_FP, i_LP,
                                             message, i, state, last_epoch,
                                             last_leader, history, zxid,
                                             leader, delivered, ready,
                                             follower_step, followers,
                                             selected_history, new_epoch,
                                             ackd_e, ackd_ld, leader_step,
                                             restart >>

HandleNewLeaderMessage(self) == /\ pc[self] = "HandleNewLeaderMessage"
                                /\ IF last_epoch[self] = message_F[self].epoch
                                      THEN /\ last_leader' = [last_leader EXCEPT ![self] = message_F[self].epoch]
                                           /\ history' = [history EXCEPT ![self] = message_F[self].inital_history]
                                           /\ messages' = Send(leader[self], (AckLeaderMessage(self, message_F[self].epoch)), messages)
                                           /\ follower_step' = [follower_step EXCEPT ![self] = FS_2_2]
                                           /\ UNCHANGED restart
                                      ELSE /\ restart' = [restart EXCEPT ![self] = TRUE]
                                           /\ UNCHANGED << messages,
                                                           last_leader,
                                                           history,
                                                           follower_step >>
                                /\ pc' = [pc EXCEPT ![self] = Head(stack[self]).pc]
                                /\ message_F' = [message_F EXCEPT ![self] = Head(stack[self]).message_F]
                                /\ stack' = [stack EXCEPT ![self] = Tail(stack[self])]
                                /\ UNCHANGED << message_, message_L, i_,
                                                message_LP, i_L, message_FP,
                                                i_LP, message, i, state,
                                                last_epoch, zxid, leader,
                                                delivered, ready, followers,
                                                selected_history, new_epoch,
                                                ackd_e, ackd_ld, leader_step >>

FP2_1(self) == GetNewLeaderMessage(self) \/ HandleNewLeaderMessage(self)

GetCommitMessage(self) == /\ pc[self] = "GetCommitMessage"
                          /\ Assert(CanRecv(self, messages),
                                    "Failure of assertion at line 113, column 5 of macro called at line 226, column 9.")
                          /\ /\ message_FP' = [message_FP EXCEPT ![self] = Recv(self, messages)[1]]
                             /\ messages' = Recv(self, messages)[2]
                          /\ Assert(message_FP'[self].type = COMMIT_LD /\ message_FP'[self].from = leader[self],
                                    "Failure of assertion at line 227, column 9.")
                          /\ pc' = [pc EXCEPT ![self] = "HandleCommitMessage"]
                          /\ UNCHANGED << stack, message_, message_L, i_,
                                          message_LP, i_L, message_F, i_LP,
                                          message, i, state, last_epoch,
                                          last_leader, history, zxid, leader,
                                          delivered, ready, follower_step,
                                          followers, selected_history,
                                          new_epoch, ackd_e, ackd_ld,
                                          leader_step, restart >>

HandleCommitMessage(self) == /\ pc[self] = "HandleCommitMessage"
                             /\ delivered' = [delivered EXCEPT ![self] = delivered[self] \union {history[self]}]
                             /\ follower_step' = [follower_step EXCEPT ![self] = FS_3_1]
                             /\ pc' = [pc EXCEPT ![self] = Head(stack[self]).pc]
                             /\ message_FP' = [message_FP EXCEPT ![self] = Head(stack[self]).message_FP]
                             /\ stack' = [stack EXCEPT ![self] = Tail(stack[self])]
                             /\ UNCHANGED << messages, message_, message_L, i_,
                                             message_LP, i_L, message_F, i_LP,
                                             message, i, state, last_epoch,
                                             last_leader, history, zxid,
                                             leader, ready, followers,
                                             selected_history, new_epoch,
                                             ackd_e, ackd_ld, leader_step,
                                             restart >>

FP2_2(self) == GetCommitMessage(self) \/ HandleCommitMessage(self)

LP2Start(self) == /\ pc[self] = "LP2Start"
                  /\ Assert(IsQuorum(followers[self], Servers),
                            "Failure of assertion at line 241, column 9.")
                  /\ i_LP' = [i_LP EXCEPT ![self] = 1]
                  /\ pc' = [pc EXCEPT ![self] = "NewLeader"]
                  /\ UNCHANGED << messages, stack, message_, message_L, i_,
                                  message_LP, i_L, message_F, message_FP,
                                  message, i, state, last_epoch, last_leader,
                                  history, zxid, leader, delivered, ready,
                                  follower_step, followers, selected_history,
                                  new_epoch, ackd_e, ackd_ld, leader_step,
                                  restart >>

NewLeader(self) == /\ pc[self] = "NewLeader"
                   /\ IF i_LP[self] <= DOMAIN followers[self]
                         THEN /\ messages' = Send((followers[self][i_LP[self]]), (NewLeaderMessage(self, new_epoch[self], selected_history[self])), messages)
                              /\ i_LP' = [i_LP EXCEPT ![self] = i_LP[self]+1]
                              /\ pc' = [pc EXCEPT ![self] = "NewLeader"]
                              /\ UNCHANGED << stack, leader_step >>
                         ELSE /\ leader_step' = [leader_step EXCEPT ![self] = LS_2_2]
                              /\ pc' = [pc EXCEPT ![self] = Head(stack[self]).pc]
                              /\ i_LP' = [i_LP EXCEPT ![self] = Head(stack[self]).i_LP]
                              /\ stack' = [stack EXCEPT ![self] = Tail(stack[self])]
                              /\ UNCHANGED messages
                   /\ UNCHANGED << message_, message_L, i_, message_LP, i_L,
                                   message_F, message_FP, message, i, state,
                                   last_epoch, last_leader, history, zxid,
                                   leader, delivered, ready, follower_step,
                                   followers, selected_history, new_epoch,
                                   ackd_e, ackd_ld, restart >>

LP2_1(self) == LP2Start(self) \/ NewLeader(self)

GetAckMessage(self) == /\ pc[self] = "GetAckMessage"
                       /\ Assert(CanRecv(self, messages),
                                 "Failure of assertion at line 113, column 5 of macro called at line 258, column 9.")
                       /\ /\ message' = [message EXCEPT ![self] = Recv(self, messages)[1]]
                          /\ messages' = Recv(self, messages)[2]
                       /\ Assert(message'[self].type = ACK_LD /\ message'[self].epoch = new_epoch[self],
                                 "Failure of assertion at line 259, column 9.")
                       /\ pc' = [pc EXCEPT ![self] = "HandleAck"]
                       /\ UNCHANGED << stack, message_, message_L, i_,
                                       message_LP, i_L, message_F, message_FP,
                                       i_LP, i, state, last_epoch, last_leader,
                                       history, zxid, leader, delivered, ready,
                                       follower_step, followers,
                                       selected_history, new_epoch, ackd_e,
                                       ackd_ld, leader_step, restart >>

HandleAck(self) == /\ pc[self] = "HandleAck"
                   /\ ackd_ld' = [ackd_ld EXCEPT ![self] = ackd_ld[self] \union {message[self].from}]
                   /\ IF IsQuorum(ackd_ld'[self], Servers)
                         THEN /\ i' = [i EXCEPT ![self] = 1]
                              /\ pc' = [pc EXCEPT ![self] = "SendCommit"]
                         ELSE /\ pc' = [pc EXCEPT ![self] = "EndLP2_2"]
                              /\ i' = i
                   /\ UNCHANGED << messages, stack, message_, message_L, i_,
                                   message_LP, i_L, message_F, message_FP,
                                   i_LP, message, state, last_epoch,
                                   last_leader, history, zxid, leader,
                                   delivered, ready, follower_step, followers,
                                   selected_history, new_epoch, ackd_e,
                                   leader_step, restart >>
=======
                /\ messages' = Send((LeaderProc(candidate[self])), (CepochMessage(self, last_epoch[self])), messages)
                /\ pc' = [pc EXCEPT ![self] = "GetAckEpochMessage"]
                /\ UNCHANGED << stack, message_, confirmed_, message,
                                latest_epoch, i, confirmed, v, last_epoch,
                                last_leader, history, candidate, delivered,
                                restart, ready, leader_candidate, followers,
                                selected_history, new_epoch, counter, proposed,
                                proposal_acks >>

GetAckEpochMessage(self) == /\ pc[self] = "GetAckEpochMessage"
                            /\ \E m \in ReceivableMessages(self, messages) : m.type = NEWEPOCH /\ m.from = LeaderProc(candidate[self])
                            /\ \E m \in {msg \in ReceivableMessages(self, messages) : msg.type = NEWEPOCH /\ msg.from = LeaderProc(candidate[self])}:
                                 /\ Assert(CanRecvFrom(self, m.from, messages),
                                           "Failure of assertion at line 171, column 5 of macro called at line 192, column 13.")
                                 /\ /\ message_' = [message_ EXCEPT ![self] = Recv(self, m.from, messages)[1]]
                                    /\ messages' = Recv(self, m.from, messages)[2]
                                 /\ Assert(message_'[self] = m,
                                           "Failure of assertion at line 173, column 5 of macro called at line 192, column 13.")
                            /\ pc' = [pc EXCEPT ![self] = "HandleAckEpochMessage"]
                            /\ UNCHANGED << stack, confirmed_, message,
                                            latest_epoch, i, confirmed, v,
                                            last_epoch, last_leader, history,
                                            candidate, delivered, restart,
                                            ready, leader_candidate, followers,
                                            selected_history, new_epoch,
                                            counter, proposed, proposal_acks >>

HandleAckEpochMessage(self) == /\ pc[self] = "HandleAckEpochMessage"
                               /\ IF last_epoch[self] < message_[self].epoch
                                     THEN /\ last_epoch' = [last_epoch EXCEPT ![self] = message_[self].epoch]
                                          /\ messages' = Send((LeaderProc(candidate[self])), (AckEpochMessage(self, last_leader[self], history[self])), messages)
                                          /\ pc' = [pc EXCEPT ![self] = "End_FP1"]
                                     ELSE /\ pc' = [pc EXCEPT ![self] = "GetAckEpochMessage"]
                                          /\ UNCHANGED << messages, last_epoch >>
                               /\ UNCHANGED << stack, message_, confirmed_,
                                               message, latest_epoch, i,
                                               confirmed, v, last_leader,
                                               history, candidate, delivered,
                                               restart, ready,
                                               leader_candidate, followers,
                                               selected_history, new_epoch,
                                               counter, proposed,
                                               proposal_acks >>

End_FP1(self) == /\ pc[self] = "End_FP1"
                 /\ pc' = [pc EXCEPT ![self] = Head(stack[self]).pc]
                 /\ message_' = [message_ EXCEPT ![self] = Head(stack[self]).message_]
                 /\ stack' = [stack EXCEPT ![self] = Tail(stack[self])]
                 /\ UNCHANGED << messages, confirmed_, message, latest_epoch,
                                 i, confirmed, v, last_epoch, last_leader,
                                 history, candidate, delivered, restart, ready,
                                 leader_candidate, followers, selected_history,
                                 new_epoch, counter, proposed, proposal_acks >>

FP1(self) == Notify(self) \/ GetAckEpochMessage(self)
                \/ HandleAckEpochMessage(self) \/ End_FP1(self)

GatherQuorum(self) == /\ pc[self] = "GatherQuorum"
                      /\ IF ~IsQuorum(Range(followers[self]), Servers)
                            THEN /\ pc' = [pc EXCEPT ![self] = "GetCepochMessage"]
                                 /\ UNCHANGED << i, new_epoch >>
                            ELSE /\ Assert(IsQuorum(Range(followers[self]), Servers),
                                           "Failure of assertion at line 229, column 9.")
                                 /\ new_epoch' = [new_epoch EXCEPT ![self] = latest_epoch[self] + 1]
                                 /\ i' = [i EXCEPT ![self] = 1]
                                 /\ pc' = [pc EXCEPT ![self] = "NewEpoch"]
                      /\ UNCHANGED << messages, stack, message_, confirmed_,
                                      message, latest_epoch, confirmed, v,
                                      last_epoch, last_leader, history,
                                      candidate, delivered, restart, ready,
                                      leader_candidate, followers,
                                      selected_history, counter, proposed,
                                      proposal_acks >>

GetCepochMessage(self) == /\ pc[self] = "GetCepochMessage"
                          /\ \E m \in ReceivableMessages(self, messages) : m.type = CEPOCH
                          /\ \E m \in {msg \in ReceivableMessages(self, messages) : msg.type = CEPOCH}:
                               /\ Assert(CanRecvFrom(self, m.from, messages),
                                         "Failure of assertion at line 171, column 5 of macro called at line 218, column 21.")
                               /\ /\ message' = [message EXCEPT ![self] = Recv(self, m.from, messages)[1]]
                                  /\ messages' = Recv(self, m.from, messages)[2]
                               /\ Assert(message'[self] = m,
                                         "Failure of assertion at line 173, column 5 of macro called at line 218, column 21.")
                          /\ latest_epoch' = [latest_epoch EXCEPT ![self] = Max(latest_epoch[self], message'[self].last_epoch)]
                          /\ IF message'[self].from.server \notin Range(followers[self])
                                THEN /\ followers' = [followers EXCEPT ![self] = Append(followers[self], message'[self].from.server)]
                                ELSE /\ TRUE
                                     /\ UNCHANGED followers
                          /\ pc' = [pc EXCEPT ![self] = "GatherQuorum"]
                          /\ UNCHANGED << stack, message_, confirmed_, i,
                                          confirmed, v, last_epoch,
                                          last_leader, history, candidate,
                                          delivered, restart, ready,
                                          leader_candidate, selected_history,
                                          new_epoch, counter, proposed,
                                          proposal_acks >>

NewEpoch(self) == /\ pc[self] = "NewEpoch"
                  /\ IF i[self] <= Len(followers[self])
                        THEN /\ messages' = Send((FollowerProc(followers[self][i[self]])), (NewEpochMessage(self, new_epoch[self])), messages)
                             /\ i' = [i EXCEPT ![self] = i[self]+1]
                             /\ pc' = [pc EXCEPT ![self] = "NewEpoch"]
                        ELSE /\ pc' = [pc EXCEPT ![self] = "HistorySelection"]
                             /\ UNCHANGED << messages, i >>
                  /\ UNCHANGED << stack, message_, confirmed_, message,
                                  latest_epoch, confirmed, v, last_epoch,
                                  last_leader, history, candidate, delivered,
                                  restart, ready, leader_candidate, followers,
                                  selected_history, new_epoch, counter,
                                  proposed, proposal_acks >>

HistorySelection(self) == /\ pc[self] = "HistorySelection"
                          /\ IF confirmed_[self] /= Range(followers[self])
                                THEN /\ \E m \in ReceivableMessages(self, messages) : m.type = ACK_E
                                     /\ \E m \in {msg \in ReceivableMessages(self, messages) : msg.type = ACK_E}:
                                          /\ Assert(CanRecvFrom(self, m.from, messages),
                                                    "Failure of assertion at line 171, column 5 of macro called at line 241, column 21.")
                                          /\ /\ message' = [message EXCEPT ![self] = Recv(self, m.from, messages)[1]]
                                             /\ messages' = Recv(self, m.from, messages)[2]
                                          /\ Assert(message'[self] = m,
                                                    "Failure of assertion at line 173, column 5 of macro called at line 241, column 21.")
                                     /\ confirmed_' = [confirmed_ EXCEPT ![self] = confirmed_[self] \union {message'[self].from.server}]
                                     /\ IF \/ message'[self].last_leader > selected_history[self].last_leader
                                           \/  /\ message'[self].last_leader = selected_history[self].last_leader
                                               /\ ZxidGreaterThan(LastOrDefault(message'[self].history, [zxid |-> Zxid(0,0)]).zxid, LastOrDefault(selected_history[self].history, [zxid |-> Zxid(0,0)]).zxid)
                                           THEN /\ selected_history' = [selected_history EXCEPT ![self] = [last_leader |-> message'[self].last_leader, history |-> message'[self].history]]
                                           ELSE /\ TRUE
                                                /\ UNCHANGED selected_history
                                     /\ pc' = [pc EXCEPT ![self] = "HistorySelection"]
                                     /\ UNCHANGED << stack, latest_epoch, i >>
                                ELSE /\ pc' = [pc EXCEPT ![self] = Head(stack[self]).pc]
                                     /\ confirmed_' = [confirmed_ EXCEPT ![self] = Head(stack[self]).confirmed_]
                                     /\ message' = [message EXCEPT ![self] = Head(stack[self]).message]
                                     /\ latest_epoch' = [latest_epoch EXCEPT ![self] = Head(stack[self]).latest_epoch]
                                     /\ i' = [i EXCEPT ![self] = Head(stack[self]).i]
                                     /\ stack' = [stack EXCEPT ![self] = Tail(stack[self])]
                                     /\ UNCHANGED << messages,
                                                     selected_history >>
                          /\ UNCHANGED << message_, confirmed, v, last_epoch,
                                          last_leader, history, candidate,
                                          delivered, restart, ready,
                                          leader_candidate, followers,
                                          new_epoch, counter, proposed,
                                          proposal_acks >>

LP1(self) == GatherQuorum(self) \/ GetCepochMessage(self) \/ NewEpoch(self)
                \/ HistorySelection(self)

GetNewLeaderMessage(self) == /\ pc[self] = "GetNewLeaderMessage"
                             /\ \E m \in ReceivableMessages(self, messages) : m.type = NEWLEADER
                             /\ \E m \in {msg \in ReceivableMessages(self, messages) : msg.type = NEWLEADER}:
                                  /\ Assert(CanRecvFrom(self, m.from, messages),
                                            "Failure of assertion at line 171, column 5 of macro called at line 262, column 13.")
                                  /\ /\ message' = [message EXCEPT ![self] = Recv(self, m.from, messages)[1]]
                                     /\ messages' = Recv(self, m.from, messages)[2]
                                  /\ Assert(message'[self] = m,
                                            "Failure of assertion at line 173, column 5 of macro called at line 262, column 13.")
                             /\ pc' = [pc EXCEPT ![self] = "HandleNewLeaderMessage"]
                             /\ UNCHANGED << stack, message_, confirmed_,
                                             latest_epoch, i, confirmed, v,
                                             last_epoch, last_leader, history,
                                             candidate, delivered, restart,
                                             ready, leader_candidate,
                                             followers, selected_history,
                                             new_epoch, counter, proposed,
                                             proposal_acks >>

HandleNewLeaderMessage(self) == /\ pc[self] = "HandleNewLeaderMessage"
                                /\ IF last_epoch[self] = message[self].epoch
                                      THEN /\ last_leader' = [last_leader EXCEPT ![self] = message[self].epoch]
                                           /\ history' = [history EXCEPT ![self] = message[self].initial_history]
                                           /\ messages' = Send((LeaderProc(candidate[self])), (AckLeaderMessage(self, message[self].epoch)), messages)
                                           /\ pc' = [pc EXCEPT ![self] = "GetCommitLDMessage"]
                                           /\ UNCHANGED restart
                                      ELSE /\ restart' = [restart EXCEPT ![self] = TRUE]
                                           /\ pc' = [pc EXCEPT ![self] = "End_FP2"]
                                           /\ UNCHANGED << messages,
                                                           last_leader,
                                                           history >>
                                /\ UNCHANGED << stack, message_, confirmed_,
                                                message, latest_epoch, i,
                                                confirmed, v, last_epoch,
                                                candidate, delivered, ready,
                                                leader_candidate, followers,
                                                selected_history, new_epoch,
                                                counter, proposed,
                                                proposal_acks >>

GetCommitLDMessage(self) == /\ pc[self] = "GetCommitLDMessage"
                            /\ \E m \in ReceivableMessages(self, messages) : m.type = COMMIT_LD
                            /\ \E m \in {msg \in ReceivableMessages(self, messages) : msg.type = COMMIT_LD}:
                                 /\ Assert(CanRecvFrom(self, m.from, messages),
                                           "Failure of assertion at line 171, column 5 of macro called at line 279, column 13.")
                                 /\ /\ message' = [message EXCEPT ![self] = Recv(self, m.from, messages)[1]]
                                    /\ messages' = Recv(self, m.from, messages)[2]
                                 /\ Assert(message'[self] = m,
                                           "Failure of assertion at line 173, column 5 of macro called at line 279, column 13.")
                            /\ delivered' = [delivered EXCEPT ![self] = delivered[self] \union {history[self]}]
                            /\ pc' = [pc EXCEPT ![self] = "End_FP2"]
                            /\ UNCHANGED << stack, message_, confirmed_,
                                            latest_epoch, i, confirmed, v,
                                            last_epoch, last_leader, history,
                                            candidate, restart, ready,
                                            leader_candidate, followers,
                                            selected_history, new_epoch,
                                            counter, proposed, proposal_acks >>

End_FP2(self) == /\ pc[self] = "End_FP2"
                 /\ pc' = [pc EXCEPT ![self] = Head(stack[self]).pc]
                 /\ stack' = [stack EXCEPT ![self] = Tail(stack[self])]
                 /\ UNCHANGED << messages, message_, confirmed_, message,
                                 latest_epoch, i, confirmed, v, last_epoch,
                                 last_leader, history, candidate, delivered,
                                 restart, ready, leader_candidate, followers,
                                 selected_history, new_epoch, counter,
                                 proposed, proposal_acks >>

FP2(self) == GetNewLeaderMessage(self) \/ HandleNewLeaderMessage(self)
                \/ GetCommitLDMessage(self) \/ End_FP2(self)

LP2Start(self) == /\ pc[self] = "LP2Start"
                  /\ Assert(IsQuorum(Range(followers[self]), Servers),
                            "Failure of assertion at line 293, column 9.")
                  /\ i' = [i EXCEPT ![self] = 1]
                  /\ pc' = [pc EXCEPT ![self] = "NewLeader"]
                  /\ UNCHANGED << messages, stack, message_, confirmed_,
                                  message, latest_epoch, confirmed, v,
                                  last_epoch, last_leader, history, candidate,
                                  delivered, restart, ready, leader_candidate,
                                  followers, selected_history, new_epoch,
                                  counter, proposed, proposal_acks >>

NewLeader(self) == /\ pc[self] = "NewLeader"
                   /\ IF i[self] <= Len(followers[self])
                         THEN /\ messages' = Send((FollowerProc(followers[self][i[self]])), (NewLeaderMessage(self, new_epoch[self], selected_history[self].history)), messages)
                              /\ i' = [i EXCEPT ![self] = i[self]+1]
                              /\ pc' = [pc EXCEPT ![self] = "NewLeader"]
                         ELSE /\ pc' = [pc EXCEPT ![self] = "AwaitCommit"]
                              /\ UNCHANGED << messages, i >>
                   /\ UNCHANGED << stack, message_, confirmed_, message,
                                   latest_epoch, confirmed, v, last_epoch,
                                   last_leader, history, candidate, delivered,
                                   restart, ready, leader_candidate, followers,
                                   selected_history, new_epoch, counter,
                                   proposed, proposal_acks >>

AwaitCommit(self) == /\ pc[self] = "AwaitCommit"
                     /\ IF ~IsQuorum(confirmed[self], Servers)
                           THEN /\ \E m \in ReceivableMessages(self, messages) : m.type = ACK_LD
                                /\ \E m \in {msg \in ReceivableMessages(self, messages) : msg.type = ACK_LD}:
                                     /\ Assert(CanRecvFrom(self, m.from, messages),
                                               "Failure of assertion at line 171, column 5 of macro called at line 304, column 21.")
                                     /\ /\ message' = [message EXCEPT ![self] = Recv(self, m.from, messages)[1]]
                                        /\ messages' = Recv(self, m.from, messages)[2]
                                     /\ Assert(message'[self] = m,
                                               "Failure of assertion at line 173, column 5 of macro called at line 304, column 21.")
                                /\ confirmed' = [confirmed EXCEPT ![self] = confirmed[self] \union {message'[self].from.server}]
                                /\ pc' = [pc EXCEPT ![self] = "AwaitCommit"]
                                /\ i' = i
                           ELSE /\ i' = [i EXCEPT ![self] = 1]
                                /\ pc' = [pc EXCEPT ![self] = "SendCommitLeader"]
                                /\ UNCHANGED << messages, message, confirmed >>
                     /\ UNCHANGED << stack, message_, confirmed_, latest_epoch,
                                     v, last_epoch, last_leader, history,
                                     candidate, delivered, restart, ready,
                                     leader_candidate, followers,
                                     selected_history, new_epoch, counter,
                                     proposed, proposal_acks >>

SendCommitLeader(self) == /\ pc[self] = "SendCommitLeader"
                          /\ IF i[self] <= Len(followers[self])
                                THEN /\ messages' = Send((FollowerProc(followers[self][i[self]])), (CommitLeaderMessage(self, new_epoch[self])), messages)
                                     /\ i' = [i EXCEPT ![self] = i[self]+1]
                                     /\ pc' = [pc EXCEPT ![self] = "SendCommitLeader"]
                                     /\ UNCHANGED << stack, confirmed >>
                                ELSE /\ pc' = [pc EXCEPT ![self] = Head(stack[self]).pc]
                                     /\ confirmed' = [confirmed EXCEPT ![self] = Head(stack[self]).confirmed]
                                     /\ stack' = [stack EXCEPT ![self] = Tail(stack[self])]
                                     /\ UNCHANGED << messages, i >>
                          /\ UNCHANGED << message_, confirmed_, message,
                                          latest_epoch, v, last_epoch,
                                          last_leader, history, candidate,
                                          delivered, restart, ready,
                                          leader_candidate, followers,
                                          selected_history, new_epoch, counter,
                                          proposed, proposal_acks >>

LP2(self) == LP2Start(self) \/ NewLeader(self) \/ AwaitCommit(self)
                \/ SendCommitLeader(self)

GetProposalMessage(self) == /\ pc[self] = "GetProposalMessage"
                            /\ \E m \in ReceivableMessages(self, messages) : m.type = PROPOSE /\ m.from = LeaderProc(candidate[self])
                            /\ \E m \in {msg \in ReceivableMessages(self, messages) : msg.type = PROPOSE /\ msg.from = LeaderProc(candidate[self])}:
                                 /\ Assert(CanRecvFrom(self, m.from, messages),
                                           "Failure of assertion at line 171, column 5 of macro called at line 325, column 13.")
                                 /\ /\ message' = [message EXCEPT ![self] = Recv(self, m.from, messages)[1]]
                                    /\ messages' = Recv(self, m.from, messages)[2]
                                 /\ Assert(message'[self] = m,
                                           "Failure of assertion at line 173, column 5 of macro called at line 325, column 13.")
                            /\ pc' = [pc EXCEPT ![self] = "HandleProposal"]
                            /\ UNCHANGED << stack, message_, confirmed_,
                                            latest_epoch, i, confirmed, v,
                                            last_epoch, last_leader, history,
                                            candidate, delivered, restart,
                                            ready, leader_candidate, followers,
                                            selected_history, new_epoch,
                                            counter, proposed, proposal_acks >>

HandleProposal(self) == /\ pc[self] = "HandleProposal"
                        /\ history' = [history EXCEPT ![self] = Append(history[self], message[self].transaction)]
                        /\ messages' = Send((LeaderProc(candidate[self])), (AckProposalMessage(self, message[self].epoch, message[self].transaction)), messages)
                        /\ pc' = [pc EXCEPT ![self] = Head(stack[self]).pc]
                        /\ stack' = [stack EXCEPT ![self] = Tail(stack[self])]
                        /\ UNCHANGED << message_, confirmed_, message,
                                        latest_epoch, i, confirmed, v,
                                        last_epoch, last_leader, candidate,
                                        delivered, restart, ready,
                                        leader_candidate, followers,
                                        selected_history, new_epoch, counter,
                                        proposed, proposal_acks >>

FollowerBroadcastAccept(self) == GetProposalMessage(self)
                                    \/ HandleProposal(self)

GetCommitMessage(self) == /\ pc[self] = "GetCommitMessage"
                          /\ \E m \in ReceivableMessages(self, messages) : m.type = COMMIT /\ m.from = LeaderProc(candidate[self])
                          /\ \E m \in {msg \in ReceivableMessages(self, messages) : msg.type = COMMIT /\ msg.from = LeaderProc(candidate[self])}:
                               /\ Assert(CanRecvFrom(self, m.from, messages),
                                         "Failure of assertion at line 171, column 5 of macro called at line 342, column 13.")
                               /\ /\ message' = [message EXCEPT ![self] = Recv(self, m.from, messages)[1]]
                                  /\ messages' = Recv(self, m.from, messages)[2]
                               /\ Assert(message'[self] = m,
                                         "Failure of assertion at line 173, column 5 of macro called at line 342, column 13.")
                          /\ IF \A trans \in history[self] : ZxidGreaterThan(message'[self].transaction.zxid, trans.zxid) => trans \in delivered[self]
                                THEN /\ delivered' = [delivered EXCEPT ![self] = delivered[self] \union {message'[self].transaction}]
                                ELSE /\ TRUE
                                     /\ UNCHANGED delivered
                          /\ pc' = [pc EXCEPT ![self] = "End_FollowerCommit"]
                          /\ UNCHANGED << stack, message_, confirmed_,
                                          latest_epoch, i, confirmed, v,
                                          last_epoch, last_leader, history,
                                          candidate, restart, ready,
                                          leader_candidate, followers,
                                          selected_history, new_epoch, counter,
                                          proposed, proposal_acks >>

End_FollowerCommit(self) == /\ pc[self] = "End_FollowerCommit"
                            /\ pc' = [pc EXCEPT ![self] = Head(stack[self]).pc]
                            /\ stack' = [stack EXCEPT ![self] = Tail(stack[self])]
                            /\ UNCHANGED << messages, message_, confirmed_,
                                            message, latest_epoch, i,
                                            confirmed, v, last_epoch,
                                            last_leader, history, candidate,
                                            delivered, restart, ready,
                                            leader_candidate, followers,
                                            selected_history, new_epoch,
                                            counter, proposed, proposal_acks >>

FollowerBroadcastCommit(self) == GetCommitMessage(self)
                                    \/ End_FollowerCommit(self)

LeaderProposeStart(self) == /\ pc[self] = "LeaderProposeStart"
                            /\ Assert(IsQuorum(Range(followers[self]), Servers),
                                      "Failure of assertion at line 359, column 9.")
                            /\ i' = [i EXCEPT ![self] = 1]
                            /\ pc' = [pc EXCEPT ![self] = "SendProposal"]
                            /\ UNCHANGED << messages, stack, message_,
                                            confirmed_, message, latest_epoch,
                                            confirmed, v, last_epoch,
                                            last_leader, history, candidate,
                                            delivered, restart, ready,
                                            leader_candidate, followers,
                                            selected_history, new_epoch,
                                            counter, proposed, proposal_acks >>

SendProposal(self) == /\ pc[self] = "SendProposal"
                      /\ IF i[self] <= Len(followers[self])
                            THEN /\ messages' = Send((FollowerProc(followers[self][i[self]])), (ProposalMessage(self, new_epoch[self], Transaction(v[self], Zxid(new_epoch[self], counter[self])))), messages)
                                 /\ i' = [i EXCEPT ![self] = i[self]+1]
                                 /\ pc' = [pc EXCEPT ![self] = "SendProposal"]
                                 /\ UNCHANGED << stack, v, counter, proposed >>
                            ELSE /\ proposed' = [proposed EXCEPT ![self] = Append(proposed[self], Transaction(v[self], Zxid(new_epoch[self], counter[self])))]
                                 /\ counter' = [counter EXCEPT ![self] = counter[self] + 1]
                                 /\ pc' = [pc EXCEPT ![self] = Head(stack[self]).pc]
                                 /\ v' = [v EXCEPT ![self] = Head(stack[self]).v]
                                 /\ stack' = [stack EXCEPT ![self] = Tail(stack[self])]
                                 /\ UNCHANGED << messages, i >>
                      /\ UNCHANGED << message_, confirmed_, message,
                                      latest_epoch, confirmed, last_epoch,
                                      last_leader, history, candidate,
                                      delivered, restart, ready,
                                      leader_candidate, followers,
                                      selected_history, new_epoch,
                                      proposal_acks >>

LeaderPropose(self) == LeaderProposeStart(self) \/ SendProposal(self)

GetProposeAckMessage(self) == /\ pc[self] = "GetProposeAckMessage"
                              /\ \E m \in ReceivableMessages(self, messages) : m.type = ACK_P
                              /\ \E m \in {msg \in ReceivableMessages(self, messages) : msg.type = ACK_P}:
                                   /\ Assert(CanRecvFrom(self, m.from, messages),
                                             "Failure of assertion at line 171, column 5 of macro called at line 377, column 13.")
                                   /\ /\ message' = [message EXCEPT ![self] = Recv(self, m.from, messages)[1]]
                                      /\ messages' = Recv(self, m.from, messages)[2]
                                   /\ Assert(message'[self] = m,
                                             "Failure of assertion at line 173, column 5 of macro called at line 377, column 13.")
                              /\ proposal_acks' = [proposal_acks EXCEPT ![self][message'[self].transaction, message'[self].epoch] = proposal_acks[self][message'[self].transaction, message'[self].epoch] \union {message'[self].from.server}]
                              /\ IF IsQuorum(proposal_acks'[self][message'[self].transaction, message'[self].epoch], Servers)
                                    THEN /\ i' = [i EXCEPT ![self] = 1]
                                         /\ pc' = [pc EXCEPT ![self] = "SendCommit"]
                                    ELSE /\ pc' = [pc EXCEPT ![self] = "End_LeaderCommit"]
                                         /\ i' = i
                              /\ UNCHANGED << stack, message_, confirmed_,
                                              latest_epoch, confirmed, v,
                                              last_epoch, last_leader, history,
                                              candidate, delivered, restart,
                                              ready, leader_candidate,
                                              followers, selected_history,
                                              new_epoch, counter, proposed >>
>>>>>>> 816a912f

SendCommit(self) == /\ pc[self] = "SendCommit"
                    /\ IF i[self] <= Len(followers[self])
                          THEN /\ messages' = Send((FollowerProc(followers[self][i[self]])), (ProposalMessage(self, new_epoch[self], Transaction(v[self], Zxid(new_epoch[self], counter[self])))), messages)
                               /\ i' = [i EXCEPT ![self] = i[self]+1]
                               /\ pc' = [pc EXCEPT ![self] = "SendCommit"]
<<<<<<< HEAD
                               /\ UNCHANGED leader_step
                          ELSE /\ leader_step' = [leader_step EXCEPT ![self] = LS_3_1]
                               /\ pc' = [pc EXCEPT ![self] = "EndLP2_2"]
                               /\ UNCHANGED << messages, i >>
                    /\ UNCHANGED << stack, message_, message_L, i_, message_LP,
                                    i_L, message_F, message_FP, i_LP, message,
                                    state, last_epoch, last_leader, history,
                                    zxid, leader, delivered, ready,
                                    follower_step, followers, selected_history,
                                    new_epoch, ackd_e, ackd_ld, restart >>

EndLP2_2(self) == /\ pc[self] = "EndLP2_2"
                  /\ pc' = [pc EXCEPT ![self] = Head(stack[self]).pc]
                  /\ message' = [message EXCEPT ![self] = Head(stack[self]).message]
                  /\ i' = [i EXCEPT ![self] = Head(stack[self]).i]
                  /\ stack' = [stack EXCEPT ![self] = Tail(stack[self])]
                  /\ UNCHANGED << messages, message_, message_L, i_,
                                  message_LP, i_L, message_F, message_FP, i_LP,
                                  state, last_epoch, last_leader, history,
                                  zxid, leader, delivered, ready,
                                  follower_step, followers, selected_history,
                                  new_epoch, ackd_e, ackd_ld, leader_step,
                                  restart >>

LP2_2(self) == GetAckMessage(self) \/ HandleAck(self) \/ SendCommit(self)
                  \/ EndLP2_2(self)

GetProposedMessage(self) == /\ pc[self] = "GetProposedMessage"
                            /\ Assert(CanRecv(self, messages),
                                      "Failure of assertion at line 113, column 5 of macro called at line 280, column 9.")
                            /\ /\ message' = [message EXCEPT ![self] = Recv(self, messages)[1]]
                               /\ messages' = Recv(self, messages)[2]
                            /\ Assert(message'[self].type = PROPOSE /\ message'[self].from = leader[self],
                                      "Failure of assertion at line 283, column 9.")
                            /\ pc' = [pc EXCEPT ![self] = "HandleProposed"]
                            /\ UNCHANGED << stack, message_, message_L, i_,
                                            message_LP, i_L, message_F,
                                            message_FP, i_LP, i, state,
                                            last_epoch, last_leader, history,
                                            zxid, leader, delivered, ready,
                                            follower_step, followers,
                                            selected_history, new_epoch,
                                            ackd_e, ackd_ld, leader_step,
                                            restart >>

HandleProposed(self) == /\ pc[self] = "HandleProposed"
                        /\ history' = [history EXCEPT ![self] = Append(history[self], message[self].transaction)]
                        /\ pc' = [pc EXCEPT ![self] = Head(stack[self]).pc]
                        /\ stack' = [stack EXCEPT ![self] = Tail(stack[self])]
                        /\ UNCHANGED << messages, message_, message_L, i_,
                                        message_LP, i_L, message_F, message_FP,
                                        i_LP, message, i, state, last_epoch,
                                        last_leader, zxid, leader, delivered,
                                        ready, follower_step, followers,
                                        selected_history, new_epoch, ackd_e,
                                        ackd_ld, leader_step, restart >>

FP3_2(self) == GetProposedMessage(self) \/ HandleProposed(self)

GetCandidate(self) == /\ pc[self] = "GetCandidate"
                      /\ leader' = [leader EXCEPT ![self] = LeaderOracle(last_epoch[self] + 1)]
                      /\ pc' = [pc EXCEPT ![self] = "RunStep"]
                      /\ UNCHANGED << messages, stack, message_, message_L, i_,
                                      message_LP, i_L, message_F, message_FP,
                                      i_LP, message, i, state, last_epoch,
                                      last_leader, history, zxid, delivered,
                                      ready, follower_step, followers,
                                      selected_history, new_epoch, ackd_e,
                                      ackd_ld, leader_step, restart >>

RunStep(self) == /\ pc[self] = "RunStep"
                 /\ \/ /\ follower_step[self] = FS_1_1
                       /\ ready' = [ready EXCEPT ![self] = FALSE]
                       /\ stack' = [stack EXCEPT ![self] = << [ procedure |->  "FP1_1",
                                                                pc        |->  "RunStep" ] >>
                                                            \o stack[self]]
                       /\ pc' = [pc EXCEPT ![self] = "Notify"]
                       /\ UNCHANGED <<message_, message_L, i_, message_LP, i_L, message_F, message_FP, i_LP, message, i, follower_step, followers, selected_history, new_epoch, ackd_e, ackd_ld>>
                    \/ /\ /\ follower_step[self] = FS_1_2
                          /\ CanRecv(self, messages)
                          /\ Head(messages[self]).type = NEWEPOCH
                          /\ Head(messages[self]).from = leader[self]
                       /\ stack' = [stack EXCEPT ![self] = << [ procedure |->  "FP1_2",
                                                                pc        |->  "RunStep",
                                                                message_  |->  message_[self] ] >>
                                                            \o stack[self]]
                       /\ message_' = [message_ EXCEPT ![self] = defaultInitValue]
                       /\ pc' = [pc EXCEPT ![self] = "GetMessage_"]
                       /\ UNCHANGED <<message_L, i_, message_LP, i_L, message_F, message_FP, i_LP, message, i, ready, follower_step, followers, selected_history, new_epoch, ackd_e, ackd_ld>>
                    \/ /\ /\ leader[self] = self
                          /\ leader_step[self] = LS_1_1
                          /\ CanRecv(self, messages)
                          /\ Head(messages[self]).type = CEPOCH
                       /\ followers' = [followers EXCEPT ![self] = <<>>]
                       /\ selected_history' = [selected_history EXCEPT ![self] = [last_leader |-> 0, history |-> <<>>]]
                       /\ new_epoch' = [new_epoch EXCEPT ![self] = last_epoch[self]]
                       /\ ackd_e' = [ackd_e EXCEPT ![self] = {}]
                       /\ ackd_ld' = [ackd_ld EXCEPT ![self] = {}]
                       /\ stack' = [stack EXCEPT ![self] = << [ procedure |->  "LP1_1",
                                                                pc        |->  "RunStep",
                                                                message_L |->  message_L[self],
                                                                i_        |->  i_[self] ] >>
                                                            \o stack[self]]
                       /\ message_L' = [message_L EXCEPT ![self] = defaultInitValue]
                       /\ i_' = [i_ EXCEPT ![self] = defaultInitValue]
                       /\ pc' = [pc EXCEPT ![self] = "GetMessage_L"]
                       /\ UNCHANGED <<message_, message_LP, i_L, message_F, message_FP, i_LP, message, i, ready, follower_step>>
                    \/ /\ /\ leader[self] = self
                          /\ leader_step[self] = LS_1_2
                          /\ CanRecv(self, messages)
                          /\ Head(messages[self]).type = ACK_E
                          /\ Head(messages[self]).epoch = new_epoch[self]
                       /\ stack' = [stack EXCEPT ![self] = << [ procedure |->  "LP1_2",
                                                                pc        |->  "RunStep",
                                                                message_LP |->  message_LP[self],
                                                                i_L       |->  i_L[self] ] >>
                                                            \o stack[self]]
                       /\ message_LP' = [message_LP EXCEPT ![self] = defaultInitValue]
                       /\ i_L' = [i_L EXCEPT ![self] = defaultInitValue]
                       /\ pc' = [pc EXCEPT ![self] = "GetMessage"]
                       /\ UNCHANGED <<message_, message_L, i_, message_F, message_FP, i_LP, message, i, ready, follower_step, followers, selected_history, new_epoch, ackd_e, ackd_ld>>
                    \/ /\ /\ follower_step[self] = FS_2_1
                          /\ CanRecv(self, messages)
                          /\ Head(messages[self]).type = NEWLEADER
                          /\ Head(messages[self]).from = leader[self]
                       /\ stack' = [stack EXCEPT ![self] = << [ procedure |->  "FP2_1",
                                                                pc        |->  "CheckRestart",
                                                                message_F |->  message_F[self] ] >>
                                                            \o stack[self]]
                       /\ message_F' = [message_F EXCEPT ![self] = defaultInitValue]
                       /\ pc' = [pc EXCEPT ![self] = "GetNewLeaderMessage"]
                       /\ UNCHANGED <<message_, message_L, i_, message_LP, i_L, message_FP, i_LP, message, i, ready, follower_step, followers, selected_history, new_epoch, ackd_e, ackd_ld>>
                    \/ /\ /\ follower_step[self] = FS_2_1
                          /\ CanRecv(self, messages)
                          /\ Head(messages[self]).type = COMMIT_LD
                          /\ Head(messages[self]).from = leader[self]
                       /\ stack' = [stack EXCEPT ![self] = << [ procedure |->  "FP2_2",
                                                                pc        |->  "RunStep",
                                                                message_FP |->  message_FP[self] ] >>
                                                            \o stack[self]]
                       /\ message_FP' = [message_FP EXCEPT ![self] = defaultInitValue]
                       /\ pc' = [pc EXCEPT ![self] = "GetCommitMessage"]
                       /\ UNCHANGED <<message_, message_L, i_, message_LP, i_L, message_F, i_LP, message, i, ready, follower_step, followers, selected_history, new_epoch, ackd_e, ackd_ld>>
                    \/ /\ /\ leader[self] = self
                          /\ leader_step[self] = LS_2_1
                       /\ stack' = [stack EXCEPT ![self] = << [ procedure |->  "LP2_1",
                                                                pc        |->  "RunStep",
                                                                i_LP      |->  i_LP[self] ] >>
                                                            \o stack[self]]
                       /\ i_LP' = [i_LP EXCEPT ![self] = defaultInitValue]
                       /\ pc' = [pc EXCEPT ![self] = "LP2Start"]
                       /\ UNCHANGED <<message_, message_L, i_, message_LP, i_L, message_F, message_FP, message, i, ready, follower_step, followers, selected_history, new_epoch, ackd_e, ackd_ld>>
                    \/ /\ /\ leader[self] = self
                          /\ leader_step[self] = LS_2_2
                          /\ CanRecv(self, messages)
                          /\ Head(messages[self]).type = ACK_LD
                          /\ Head(messages[self]).epoch = new_epoch[self]
                       /\ stack' = [stack EXCEPT ![self] = << [ procedure |->  "LP2_2",
                                                                pc        |->  "RunStep",
                                                                message   |->  message[self],
                                                                i         |->  i[self] ] >>
                                                            \o stack[self]]
                       /\ message' = [message EXCEPT ![self] = defaultInitValue]
                       /\ i' = [i EXCEPT ![self] = defaultInitValue]
                       /\ pc' = [pc EXCEPT ![self] = "GetAckMessage"]
                       /\ UNCHANGED <<message_, message_L, i_, message_LP, i_L, message_F, message_FP, i_LP, ready, follower_step, followers, selected_history, new_epoch, ackd_e, ackd_ld>>
                    \/ /\ follower_step[self] = FS_3_1
                       /\ IF leader[self] = self
                             THEN /\ ready' = [ready EXCEPT ![self] = TRUE]
                             ELSE /\ TRUE
                                  /\ ready' = ready
                       /\ follower_step' = [follower_step EXCEPT ![self] = FS_3_2]
                       /\ pc' = [pc EXCEPT ![self] = "RunStep"]
                       /\ UNCHANGED <<stack, message_, message_L, i_, message_LP, i_L, message_F, message_FP, i_LP, message, i, followers, selected_history, new_epoch, ackd_e, ackd_ld>>
                    \/ /\ /\ follower_step[self] = FS_3_2
                          /\ CanRecv(self, messages)
                          /\ Head(messages[self]).type = PROPOSE
                          /\ Head(messages[self]).from = leader[self]
                       /\ stack' = [stack EXCEPT ![self] = << [ procedure |->  "FP3_2",
                                                                pc        |->  "RunStep" ] >>
                                                            \o stack[self]]
                       /\ pc' = [pc EXCEPT ![self] = "GetProposedMessage"]
                       /\ UNCHANGED <<message_, message_L, i_, message_LP, i_L, message_F, message_FP, i_LP, message, i, ready, follower_step, followers, selected_history, new_epoch, ackd_e, ackd_ld>>
                 /\ UNCHANGED << messages, state, last_epoch, last_leader,
                                 history, zxid, leader, delivered, leader_step,
                                 restart >>

CheckRestart(self) == /\ pc[self] = "CheckRestart"
                      /\ IF restart[self]
                            THEN /\ follower_step' = [follower_step EXCEPT ![self] = FS_1_1]
                            ELSE /\ TRUE
                                 /\ UNCHANGED follower_step
                      /\ pc' = [pc EXCEPT ![self] = "RunStep"]
                      /\ UNCHANGED << messages, stack, message_, message_L, i_,
                                      message_LP, i_L, message_F, message_FP,
                                      i_LP, message, i, state, last_epoch,
                                      last_leader, history, zxid, leader,
                                      delivered, ready, followers,
                                      selected_history, new_epoch, ackd_e,
                                      ackd_ld, leader_step, restart >>

server(self) == GetCandidate(self) \/ RunStep(self) \/ CheckRestart(self)
=======
                          ELSE /\ pc' = [pc EXCEPT ![self] = "End_LeaderCommit"]
                               /\ UNCHANGED << messages, i >>
                    /\ UNCHANGED << stack, message_, confirmed_, message,
                                    latest_epoch, confirmed, v, last_epoch,
                                    last_leader, history, candidate, delivered,
                                    restart, ready, leader_candidate,
                                    followers, selected_history, new_epoch,
                                    counter, proposed, proposal_acks >>

End_LeaderCommit(self) == /\ pc[self] = "End_LeaderCommit"
                          /\ pc' = [pc EXCEPT ![self] = Head(stack[self]).pc]
                          /\ stack' = [stack EXCEPT ![self] = Tail(stack[self])]
                          /\ UNCHANGED << messages, message_, confirmed_,
                                          message, latest_epoch, i, confirmed,
                                          v, last_epoch, last_leader, history,
                                          candidate, delivered, restart, ready,
                                          leader_candidate, followers,
                                          selected_history, new_epoch, counter,
                                          proposed, proposal_acks >>

LeaderCommit(self) == GetProposeAckMessage(self) \/ SendCommit(self)
                         \/ End_LeaderCommit(self)

GetNewCepochMessage(self) == /\ pc[self] = "GetNewCepochMessage"
                             /\ \E m \in ReceivableMessages(self, messages) : m.type = CEPOCH
                             /\ \E m \in {msg \in ReceivableMessages(self, messages) : msg.type = CEPOCH}:
                                  /\ Assert(CanRecvFrom(self, m.from, messages),
                                            "Failure of assertion at line 171, column 5 of macro called at line 402, column 13.")
                                  /\ /\ message' = [message EXCEPT ![self] = Recv(self, m.from, messages)[1]]
                                     /\ messages' = Recv(self, m.from, messages)[2]
                                  /\ Assert(message'[self] = m,
                                            "Failure of assertion at line 173, column 5 of macro called at line 402, column 13.")
                             /\ IF message'[self].last_epoch < new_epoch[self]
                                   THEN /\ pc' = [pc EXCEPT ![self] = "SendNewEpoch"]
                                   ELSE /\ TRUE
                                        /\ pc' = [pc EXCEPT ![self] = "End_LeaderSetupNewFollower"]
                             /\ UNCHANGED << stack, message_, confirmed_,
                                             latest_epoch, i, confirmed, v,
                                             last_epoch, last_leader, history,
                                             candidate, delivered, restart,
                                             ready, leader_candidate,
                                             followers, selected_history,
                                             new_epoch, counter, proposed,
                                             proposal_acks >>

SendNewEpoch(self) == /\ pc[self] = "SendNewEpoch"
                      /\ messages' = Send((message[self].from), (NewEpochMessage(self, new_epoch[self])), messages)
                      /\ pc' = [pc EXCEPT ![self] = "SendNewLeader"]
                      /\ UNCHANGED << stack, message_, confirmed_, message,
                                      latest_epoch, i, confirmed, v,
                                      last_epoch, last_leader, history,
                                      candidate, delivered, restart, ready,
                                      leader_candidate, followers,
                                      selected_history, new_epoch, counter,
                                      proposed, proposal_acks >>

SendNewLeader(self) == /\ pc[self] = "SendNewLeader"
                       /\ messages' = Send((message[self].from), (NewLeaderMessage(self, new_epoch[self], selected_history[self].history \o proposed[self])), messages)
                       /\ pc' = [pc EXCEPT ![self] = "End_LeaderSetupNewFollower"]
                       /\ UNCHANGED << stack, message_, confirmed_, message,
                                       latest_epoch, i, confirmed, v,
                                       last_epoch, last_leader, history,
                                       candidate, delivered, restart, ready,
                                       leader_candidate, followers,
                                       selected_history, new_epoch, counter,
                                       proposed, proposal_acks >>

End_LeaderSetupNewFollower(self) == /\ pc[self] = "End_LeaderSetupNewFollower"
                                    /\ pc' = [pc EXCEPT ![self] = Head(stack[self]).pc]
                                    /\ stack' = [stack EXCEPT ![self] = Tail(stack[self])]
                                    /\ UNCHANGED << messages, message_,
                                                    confirmed_, message,
                                                    latest_epoch, i, confirmed,
                                                    v, last_epoch, last_leader,
                                                    history, candidate,
                                                    delivered, restart, ready,
                                                    leader_candidate,
                                                    followers,
                                                    selected_history,
                                                    new_epoch, counter,
                                                    proposed, proposal_acks >>

LeaderSetupNewFollower(self) == GetNewCepochMessage(self)
                                   \/ SendNewEpoch(self)
                                   \/ SendNewLeader(self)
                                   \/ End_LeaderSetupNewFollower(self)

GetAckNewLeaderMessage(self) == /\ pc[self] = "GetAckNewLeaderMessage"
                                /\ \E m \in ReceivableMessages(self, messages) : m.type = ACK_LD
                                /\ \E m \in {msg \in ReceivableMessages(self, messages) : msg.type = ACK_LD}:
                                     /\ Assert(CanRecvFrom(self, m.from, messages),
                                               "Failure of assertion at line 171, column 5 of macro called at line 424, column 13.")
                                     /\ /\ message' = [message EXCEPT ![self] = Recv(self, m.from, messages)[1]]
                                        /\ messages' = Recv(self, m.from, messages)[2]
                                     /\ Assert(message'[self] = m,
                                               "Failure of assertion at line 173, column 5 of macro called at line 424, column 13.")
                                /\ pc' = [pc EXCEPT ![self] = "HandleAckLeader"]
                                /\ UNCHANGED << stack, message_, confirmed_,
                                                latest_epoch, i, confirmed, v,
                                                last_epoch, last_leader,
                                                history, candidate, delivered,
                                                restart, ready,
                                                leader_candidate, followers,
                                                selected_history, new_epoch,
                                                counter, proposed,
                                                proposal_acks >>

HandleAckLeader(self) == /\ pc[self] = "HandleAckLeader"
                         /\ IF message[self].epoch = new_epoch[self]
                               THEN /\ messages' = Send((message[self].from), (CommitLeaderMessage(self, new_epoch[self])), messages)
                                    /\ followers' = [followers EXCEPT ![self] = Append(followers[self], message[self].from.server)]
                               ELSE /\ TRUE
                                    /\ UNCHANGED << messages, followers >>
                         /\ pc' = [pc EXCEPT ![self] = Head(stack[self]).pc]
                         /\ stack' = [stack EXCEPT ![self] = Tail(stack[self])]
                         /\ UNCHANGED << message_, confirmed_, message,
                                         latest_epoch, i, confirmed, v,
                                         last_epoch, last_leader, history,
                                         candidate, delivered, restart, ready,
                                         leader_candidate, selected_history,
                                         new_epoch, counter, proposed,
                                         proposal_acks >>

LeaderAddFollowerToQuorum(self) == GetAckNewLeaderMessage(self)
                                      \/ HandleAckLeader(self)

FollowerDiscover(self) == /\ pc[self] = "FollowerDiscover"
                          /\ candidate' = [candidate EXCEPT ![self] = LeaderOracle(last_epoch[self] + 1)]
                          /\ stack' = [stack EXCEPT ![self] = << [ procedure |->  "FP1",
                                                                   pc        |->  "FollowerSynchronize",
                                                                   message_  |->  message_[self] ] >>
                                                               \o stack[self]]
                          /\ message_' = [message_ EXCEPT ![self] = defaultInitValue]
                          /\ pc' = [pc EXCEPT ![self] = "Notify"]
                          /\ UNCHANGED << messages, confirmed_, message,
                                          latest_epoch, i, confirmed, v,
                                          last_epoch, last_leader, history,
                                          delivered, restart, ready,
                                          leader_candidate, followers,
                                          selected_history, new_epoch, counter,
                                          proposed, proposal_acks >>

FollowerSynchronize(self) == /\ pc[self] = "FollowerSynchronize"
                             /\ stack' = [stack EXCEPT ![self] = << [ procedure |->  "FP2",
                                                                      pc        |->  "FollowerSynchronizeCheckRestart" ] >>
                                                                  \o stack[self]]
                             /\ pc' = [pc EXCEPT ![self] = "GetNewLeaderMessage"]
                             /\ UNCHANGED << messages, message_, confirmed_,
                                             message, latest_epoch, i,
                                             confirmed, v, last_epoch,
                                             last_leader, history, candidate,
                                             delivered, restart, ready,
                                             leader_candidate, followers,
                                             selected_history, new_epoch,
                                             counter, proposed, proposal_acks >>

FollowerSynchronizeCheckRestart(self) == /\ pc[self] = "FollowerSynchronizeCheckRestart"
                                         /\ IF restart[self]
                                               THEN /\ pc' = [pc EXCEPT ![self] = "End_Follower"]
                                               ELSE /\ pc' = [pc EXCEPT ![self] = "SetReady"]
                                         /\ UNCHANGED << messages, stack,
                                                         message_, confirmed_,
                                                         message, latest_epoch,
                                                         i, confirmed, v,
                                                         last_epoch,
                                                         last_leader, history,
                                                         candidate, delivered,
                                                         restart, ready,
                                                         leader_candidate,
                                                         followers,
                                                         selected_history,
                                                         new_epoch, counter,
                                                         proposed,
                                                         proposal_acks >>

SetReady(self) == /\ pc[self] = "SetReady"
                  /\ IF candidate[self] = self.server
                        THEN /\ ready' = [ready EXCEPT ![self] = TRUE]
                        ELSE /\ TRUE
                             /\ ready' = ready
                  /\ pc' = [pc EXCEPT ![self] = "FollowerBroadcast"]
                  /\ UNCHANGED << messages, stack, message_, confirmed_,
                                  message, latest_epoch, i, confirmed, v,
                                  last_epoch, last_leader, history, candidate,
                                  delivered, restart, leader_candidate,
                                  followers, selected_history, new_epoch,
                                  counter, proposed, proposal_acks >>

FollowerBroadcast(self) == /\ pc[self] = "FollowerBroadcast"
                           /\ \/ /\ \E m \in ReceivableMessages(self, messages) : m.type = PROPOSE /\ m.from = LeaderProc(candidate[self])
                                 /\ stack' = [stack EXCEPT ![self] = << [ procedure |->  "FollowerBroadcastAccept",
                                                                          pc        |->  "FollowerBroadcast" ] >>
                                                                      \o stack[self]]
                                 /\ pc' = [pc EXCEPT ![self] = "GetProposalMessage"]
                              \/ /\ \E m \in ReceivableMessages(self, messages) : m.type = COMMIT /\ m.from = LeaderProc(candidate[self])
                                 /\ stack' = [stack EXCEPT ![self] = << [ procedure |->  "FollowerBroadcastCommit",
                                                                          pc        |->  "FollowerBroadcast" ] >>
                                                                      \o stack[self]]
                                 /\ pc' = [pc EXCEPT ![self] = "GetCommitMessage"]
                           /\ UNCHANGED << messages, message_, confirmed_,
                                           message, latest_epoch, i, confirmed,
                                           v, last_epoch, last_leader, history,
                                           candidate, delivered, restart,
                                           ready, leader_candidate, followers,
                                           selected_history, new_epoch,
                                           counter, proposed, proposal_acks >>

End_Follower(self) == /\ pc[self] = "End_Follower"
                      /\ TRUE
                      /\ pc' = [pc EXCEPT ![self] = "Done"]
                      /\ UNCHANGED << messages, stack, message_, confirmed_,
                                      message, latest_epoch, i, confirmed, v,
                                      last_epoch, last_leader, history,
                                      candidate, delivered, restart, ready,
                                      leader_candidate, followers,
                                      selected_history, new_epoch, counter,
                                      proposed, proposal_acks >>

follower(self) == FollowerDiscover(self) \/ FollowerSynchronize(self)
                     \/ FollowerSynchronizeCheckRestart(self)
                     \/ SetReady(self) \/ FollowerBroadcast(self)
                     \/ End_Follower(self)

LeaderDiscover(self) == /\ pc[self] = "LeaderDiscover"
                        /\ leader_candidate' = [leader_candidate EXCEPT ![self] = LeaderOracle(last_epoch[self] + 1)]
                        /\ IF leader_candidate'[self] = self.server
                              THEN /\ stack' = [stack EXCEPT ![self] = << [ procedure |->  "LP1",
                                                                            pc        |->  "LeaderSynchronize",
                                                                            confirmed_ |->  confirmed_[self],
                                                                            message   |->  message[self],
                                                                            latest_epoch |->  latest_epoch[self],
                                                                            i         |->  i[self] ] >>
                                                                        \o stack[self]]
                                   /\ confirmed_' = [confirmed_ EXCEPT ![self] = {}]
                                   /\ message' = [message EXCEPT ![self] = defaultInitValue]
                                   /\ latest_epoch' = [latest_epoch EXCEPT ![self] = 0]
                                   /\ i' = [i EXCEPT ![self] = 0]
                                   /\ pc' = [pc EXCEPT ![self] = "GatherQuorum"]
                              ELSE /\ pc' = [pc EXCEPT ![self] = "Done"]
                                   /\ UNCHANGED << stack, confirmed_, message,
                                                   latest_epoch, i >>
                        /\ UNCHANGED << messages, message_, confirmed, v,
                                        last_epoch, last_leader, history,
                                        candidate, delivered, restart, ready,
                                        followers, selected_history, new_epoch,
                                        counter, proposed, proposal_acks >>

LeaderSynchronize(self) == /\ pc[self] = "LeaderSynchronize"
                           /\ stack' = [stack EXCEPT ![self] = << [ procedure |->  "LP2",
                                                                    pc        |->  "LeaderBroadcast",
                                                                    confirmed |->  confirmed[self] ] >>
                                                                \o stack[self]]
                           /\ confirmed' = [confirmed EXCEPT ![self] = {}]
                           /\ pc' = [pc EXCEPT ![self] = "LP2Start"]
                           /\ UNCHANGED << messages, message_, confirmed_,
                                           message, latest_epoch, i, v,
                                           last_epoch, last_leader, history,
                                           candidate, delivered, restart,
                                           ready, leader_candidate, followers,
                                           selected_history, new_epoch,
                                           counter, proposed, proposal_acks >>

LeaderBroadcast(self) == /\ pc[self] = "LeaderBroadcast"
                         /\ \/ /\ \E val \in Values:
                                    /\ /\ stack' = [stack EXCEPT ![self] = << [ procedure |->  "LeaderPropose",
                                                                                pc        |->  "LeaderBroadcast",
                                                                                v         |->  v[self] ] >>
                                                                            \o stack[self]]
                                       /\ v' = [v EXCEPT ![self] = val]
                                    /\ pc' = [pc EXCEPT ![self] = "LeaderProposeStart"]
                            \/ /\ \E m \in ReceivableMessages(self, messages) : m.type = ACK_P
                               /\ stack' = [stack EXCEPT ![self] = << [ procedure |->  "LeaderCommit",
                                                                        pc        |->  "LeaderBroadcast" ] >>
                                                                    \o stack[self]]
                               /\ pc' = [pc EXCEPT ![self] = "GetProposeAckMessage"]
                               /\ v' = v
                            \/ /\ \E m \in ReceivableMessages(self, messages) : m.type = CEPOCH
                               /\ stack' = [stack EXCEPT ![self] = << [ procedure |->  "LeaderSetupNewFollower",
                                                                        pc        |->  "LeaderBroadcast" ] >>
                                                                    \o stack[self]]
                               /\ pc' = [pc EXCEPT ![self] = "GetNewCepochMessage"]
                               /\ v' = v
                            \/ /\ \E m \in ReceivableMessages(self, messages) : m.type = ACK_LD
                               /\ stack' = [stack EXCEPT ![self] = << [ procedure |->  "LeaderAddFollowerToQuorum",
                                                                        pc        |->  "LeaderBroadcast" ] >>
                                                                    \o stack[self]]
                               /\ pc' = [pc EXCEPT ![self] = "GetAckNewLeaderMessage"]
                               /\ v' = v
                         /\ UNCHANGED << messages, message_, confirmed_,
                                         message, latest_epoch, i, confirmed,
                                         last_epoch, last_leader, history,
                                         candidate, delivered, restart, ready,
                                         leader_candidate, followers,
                                         selected_history, new_epoch, counter,
                                         proposed, proposal_acks >>

leader(self) == LeaderDiscover(self) \/ LeaderSynchronize(self)
                   \/ LeaderBroadcast(self)
>>>>>>> 816a912f

(* Allow infinite stuttering to prevent deadlock on termination. *)
Terminating == /\ \A self \in ProcSet: pc[self] = "Done"
               /\ UNCHANGED vars

<<<<<<< HEAD
Next == (\E self \in ProcSet:  \/ FP1_1(self) \/ FP1_2(self) \/ LP1_1(self)
                               \/ LP1_2(self) \/ FP2_1(self) \/ FP2_2(self)
                               \/ LP2_1(self) \/ LP2_2(self) \/ FP3_2(self))
           \/ (\E self \in Servers: server(self))
=======
Next == (\E self \in ProcSet:  \/ FP1(self) \/ LP1(self) \/ FP2(self)
                               \/ LP2(self) \/ FollowerBroadcastAccept(self)
                               \/ FollowerBroadcastCommit(self)
                               \/ LeaderPropose(self) \/ LeaderCommit(self)
                               \/ LeaderSetupNewFollower(self)
                               \/ LeaderAddFollowerToQuorum(self))
           \/ (\E self \in {FollowerProc(s) : s \in Servers}: follower(self))
           \/ (\E self \in {LeaderProc(s) : s \in Servers}: leader(self))
>>>>>>> 816a912f
           \/ Terminating

Spec == Init /\ [][Next]_vars

Termination == <>(\A self \in ProcSet: pc[self] = "Done")

\* END TRANSLATION




\* Type checker constraints
MessageLenConstraint == \A proc \in DOMAIN messages: \A sender \in DOMAIN messages[proc] : Len(messages[proc][sender]) <= MAX_MESSAGES
EpochConstraint == \A proc \in DOMAIN new_epoch : new_epoch[proc] <= MAX_EPOCHS
CounterConstraint == \A proc \in DOMAIN counter : counter[proc] <= MAX_COUNTER


====<|MERGE_RESOLUTION|>--- conflicted
+++ resolved
@@ -14,33 +14,6 @@
           NEWLEADER, ACK_LD, COMMIT_LD,
           PROPOSE, ACK_P, COMMIT
 
-<<<<<<< HEAD
-\* Leader steps, correspond to those in "Dissecting Zab"
-\* Phase 1: Discovery
-CONSTANTS LS_1_1
-CONSTANTS LS_1_2
-\* Phase 2: Synchronization
-CONSTANTS LS_2_1
-CONSTANTS LS_2_2
-\* Phase 3: Broadcast
-CONSTANTS LS_3_1
-CONSTANTS LS_3_2
-CONSTANTS LS_3_3
-CONSTANTS LS_3_4
-
-\* Follower steps, correspond to those in "Dissecting Zab"
-\* Phase 1: Discovery
-CONSTANTS FS_1_1
-CONSTANTS FS_1_2
-\* Phase 2: Synchronization
-CONSTANTS FS_2_1
-CONSTANTS FS_2_2
-\* Phase 3: Broadcast
-CONSTANTS FS_3_1
-CONSTANTS FS_3_2
-CONSTANTS FS_3_3
-
-=======
 \* Set of values that can be proposed. Should be a finite set to allow for exhaustive model checking
 CONSTANTS Values
 
@@ -49,7 +22,6 @@
 CONSTANTS MAX_EPOCHS
 CONSTANTS MAX_HISTORY_LENGTH
 CONSTANTS MAX_MESSAGES
->>>>>>> 816a912f
 
 (* --algorithm zab_algo
 
@@ -209,32 +181,10 @@
 end macro;
 
 \* Follower Phase 1: Discovery
-\* Follower Phase 1 Step 1
-procedure FP1_1()
+procedure FP1()
+variable message
 begin
     Notify:
-<<<<<<< HEAD
-        DoSend(leader, CepochMessage(self, last_epoch));
-        \* completed, move to next step
-        follower_step := FS_1_2;
-        return;
-end procedure;
-
-\* Follower Phase 1 Step 2
-procedure FP1_2()
-variable message;
-begin
-    GetMessage:
-        DoRecv();
-        assert message.type = NEWEPOCH /\ message.from = leader;
-    HandleMessage:
-        if last_epoch < message.epoch then
-            last_epoch := message.epoch;
-            DoSend(leader, AckEpochMessage(self, last_leader, history));
-            \* completed, move to next step
-            follower_step := FS_2_1;
-        end if;
-=======
         DoSend(LeaderProc(candidate), CepochMessage(self, last_epoch));
     GetAckEpochMessage:
         await \E m \in ReceivableMessages(self, messages) : m.type = NEWEPOCH /\ m.from = LeaderProc(candidate);
@@ -250,63 +200,10 @@
             goto GetAckEpochMessage;
         end if;
     End_FP1:
->>>>>>> 816a912f
         return;
 end procedure;
 
 \* Leader Phase 1: Discovery
-<<<<<<< HEAD
-\* Leader Phase 1 Step 1
-procedure LP1_1()
-variables message,
-          i;
-begin
-    GetMessage:
-        DoRecv();
-        assert message.type = CEPOCH;
-    HandleMessage:
-        \* latest epoch seen by followers in quorum
-        new_epoch := Max(new_epoch, message.last_epoch);
-        if message.from \notin Range(followers) then
-            followers := Append(followers, message.from);
-        end if;
-
-        if IsQuorum(followers, Servers) then
-            i := 1;
-            NewEpoch:
-                while i <= DOMAIN followers do
-                    DoSend(followers[i], NewEpochMessage(self, new_epoch));
-                    i := i+1;
-                end while;
-                leader_step := LS_1_2;
-        end if;
-    EndLP1_1:
-        return;
-end procedure;
-
-\* Leader Phase 1 Step 2
-procedure LP1_2()
-variables message,
-          i;
-begin
-    GetMessage:
-        DoRecv();
-        assert message.type = ACK_E /\ message.epoch = new_epoch;
-    HistorySelection:
-        ackd_e := ackd_e \union {message.from};
-
-        if  \/ message.last_leader > selected_history.last_leader
-            \/  /\ message.last_leader = selected_history.last_leader
-                /\ ZxidGreaterThan(Last(message.history).zxid, Last(selected_history.history).zxid) then
-            selected_history := [last_leader |-> message.last_leader, history |-> message.history];
-        end if;
-
-    CheckAllAckd:
-        if ackd_e = Range(followers) then
-            leader_step := LS_2_1;
-        end if;
-    return;
-=======
 procedure LP1()
 variables confirmed = {},
           message,
@@ -354,52 +251,20 @@
         end while;
 
         return;
->>>>>>> 816a912f
 end procedure;
 
 \* Follower Phase 2: Synchronization
-\* Follower Phase 2 Step 1
-procedure FP2_1()
-variables message;
+procedure FP2()
 begin
     GetNewLeaderMessage:
-<<<<<<< HEAD
-        DoRecv();
-        assert message.type = NEWLEADER /\ message.from = leader;
-=======
         await \E m \in ReceivableMessages(self, messages) : m.type = NEWLEADER;
         with m \in {msg \in ReceivableMessages(self, messages) : msg.type = NEWLEADER} do
             DoRecvMessage(m);
         end with;
->>>>>>> 816a912f
     HandleNewLeaderMessage:
         if last_epoch = message.epoch then
             last_leader := message.epoch;
             \* TODO: do we need to separately accept each value, zxid pair? Or can we just set the history
-<<<<<<< HEAD
-            history := message.inital_history;
-            DoSend(leader, AckLeaderMessage(self, message.epoch));
-            follower_step := FS_2_2;
-        else
-            \* should start the protocol over again if the last acknowledged epoch proposal is different than the specified epoch
-            restart := TRUE;
-        end if;
-    return;
-end procedure;
-
-\* Follower Phase 2 Step 2
-procedure FP2_2()
-variables message;
-begin
-    GetCommitMessage:
-        DoRecv();
-        assert message.type = COMMIT_LD /\ message.from = leader;
-    HandleCommitMessage:
-        \* TODO: should delivered be a tuple since the transactions in a history should be delivered in-order?
-        delivered := delivered \union {history};
-        follower_step := FS_3_1;
-    return;
-=======
             history := message.initial_history;
             DoSend(LeaderProc(candidate), AckLeaderMessage(self, message.epoch))
         else
@@ -418,13 +283,11 @@
         delivered := delivered \union {history};
     End_FP2:
         return;
->>>>>>> 816a912f
 end procedure;
 
 \* Leader Phase 2: Synchronization
-\* Leader Phase 2 Step 1
-procedure LP2_1()
-variables i;
+procedure LP2()
+variables confirmed = {};   \* followers that have ack'd the new leader message
 begin
     LP2Start:
         assert IsQuorum(Range(followers), Servers);
@@ -434,177 +297,6 @@
             DoSend(FollowerProc(followers[i]), NewLeaderMessage(self, new_epoch, selected_history.history));
             i := i+1;
         end while;
-<<<<<<< HEAD
-        leader_step := LS_2_2;
-    return;
-end procedure;
-
-\* Leader Phase 2 Step 2
-procedure LP2_2()
-variables message,
-          i;
-begin
-    GetAckMessage:
-        DoRecv();
-        assert message.type = ACK_LD /\ message.epoch = new_epoch;
-    HandleAck:
-        ackd_ld := ackd_ld \union {message.from};
-        if IsQuorum(ackd_ld, Servers) then
-            i := 1;
-            SendCommit:
-                while i <= DOMAIN followers do
-                    DoSend(followers[i], CommitLeaderMessage(self, new_epoch));
-                    i := i+1;
-                end while;
-                leader_step := LS_3_1;
-        end if;
-    EndLP2_2:
-        return;
-end procedure;
-
-\* Follower Phase 3: Broadcast
-\* Follower Phase 3 Step 2
-procedure FP3_2()
-begin
-    GetProposedMessage:
-        DoRecv();
-        \* TODO: probably need to do an epoch check as well
-        \* TODO: do we need to do a check against the zxid?
-        assert message.type = PROPOSE /\ message.from = leader;
-    HandleProposed:
-        history := Append(history, message.transaction);
-    return;
-end procedure;
-
-
-process server \in Servers
-variables state = Follower,     \* Current state of the server
-          last_epoch = 0,       \* Last new epoch proposol acknowledged
-          last_leader = 0,      \* Last new leader proposal acknowledged
-          history,              \* In-order record of all the accepted value proposals
-          \* TODO: do we really need to track zxid, or can we just use history?
-          zxid = Zxid(0, 0),    \* Zookeeper transaction ID (zxid) of last accepted transaction in the history
-          leader,            \* leader selected by leader oracle
-          \* TODO: the "Dissecting Zab" report calls this set "txns", should we match that convention?
-          delivered = {},       \* Tracks the transactions that have been delivered to the application by Zab
-          \* TODO: should we instead store a history of when ready was called to ensure that it's only called at most once per epoch?
-          ready = FALSE,        \* Tracks that ready was invoked by the follower (should only be done by one follower per epoch)
-          follower_step = FS_1_1,
-
-          \** Leader Variables
-          followers = <<>>,     \* tracks the followers committed to a leader
-          selected_history = [last_leader |-> 0, history |-> <<>>],     \* tracks the selected initial history
-          new_epoch = last_epoch,
-          ackd_e = {},          \* tracks the followers that have sent acks for a CEPOCH message
-          ackd_ld = {},         \* tracks the followers that have sent acks for a NEWLEADER message
-          leader_step = LS_1_1,
-
-          \** Other Variables
-          restart = FALSE;      \* used to detect when a new iteration should be started
-begin
-    GetCandidate:
-        \* TODO: there can be a leader change by the oracle at any given time. Should maybe model the oracle as another process, and have an either step that checks to see if it's changed?
-        leader := LeaderOracle(last_epoch + 1);
-    RunStep:
-        while TRUE do
-            \* TODO: should we put a label here to wrap the either statement in an atomic step?
-            \*** Phase 1: Discovery
-            either
-                await follower_step = FS_1_1;
-                \* Reset variables used by follower
-                ready := FALSE;
-
-                call FP1_1();
-            or
-                \* Note: it looks like pluscal needs the await in the either statement in order to decide whether or not to enable that action. It cannot be in the procedure.
-                await   /\ follower_step = FS_1_2
-                        /\ CanRecv(self, messages)
-                        /\ Head(messages[self]).type = NEWEPOCH
-                        /\ Head(messages[self]).from = leader;
-                call FP1_2();
-            or
-                await   /\ leader = self
-                        /\ leader_step = LS_1_1
-                        /\ CanRecv(self, messages)
-                        /\ Head(messages[self]).type = CEPOCH;
-
-                \* Reset variables used by leader
-                followers := <<>>;
-                selected_history := [last_leader |-> 0, history |-> <<>>];
-                new_epoch := last_epoch;
-                ackd_e := {};
-                ackd_ld := {};
-
-                call LP1_1();
-            or
-                await   /\ leader = self
-                        /\ leader_step = LS_1_2
-                        /\ CanRecv(self, messages)
-                        /\ Head(messages[self]).type = ACK_E
-                        /\ Head(messages[self]).epoch = new_epoch;
-                call LP1_2();
-
-            \*** Phase 2: Synchronization
-            or
-                await   /\ follower_step = FS_2_1
-                        /\ CanRecv(self, messages)
-                        /\ Head(messages[self]).type = NEWLEADER
-                        /\ Head(messages[self]).from = leader;
-                call FP2_1();
-                CheckRestart:
-                    if restart then
-                        follower_step := FS_1_1;
-                    end if;
-            or
-                await   /\ follower_step = FS_2_1
-                        /\ CanRecv(self, messages)
-                        /\ Head(messages[self]).type = COMMIT_LD
-                        /\ Head(messages[self]).from = leader;
-                call FP2_2();
-            or
-                await   /\ leader = self
-                        /\ leader_step = LS_2_1;
-
-                call LP2_1();
-            or
-                await   /\ leader = self
-                        /\ leader_step = LS_2_2
-                        /\ CanRecv(self, messages)
-                        /\ Head(messages[self]).type = ACK_LD
-                        /\ Head(messages[self]).epoch = new_epoch;
-                call LP2_2();
-
-            \*** Phase 3: Broadcast
-            or
-                await follower_step = FS_3_1;
-                if leader = self then
-                    ready := TRUE;
-                end if;
-                follower_step := FS_3_2;
-            or
-                await   /\ follower_step = FS_3_2
-                        /\ CanRecv(self, messages)
-                        /\ Head(messages[self]).type = PROPOSE
-                        /\ Head(messages[self]).from = leader;
-                call FP3_2();
-            end either;
-        end while;
-end process;
-
-end algorithm; *)
-\* BEGIN TRANSLATION (chksum(pcal) = "81f577a6" /\ chksum(tla) = "edd0754d")
-\* Label GetMessage of procedure FP1_2 at line 113 col 5 changed to GetMessage_
-\* Label HandleMessage of procedure FP1_2 at line 137 col 9 changed to HandleMessage_
-\* Label GetMessage of procedure LP1_1 at line 113 col 5 changed to GetMessage_L
-\* Procedure variable message of procedure FP1_2 at line 131 col 10 changed to message_
-\* Procedure variable message of procedure LP1_1 at line 149 col 11 changed to message_L
-\* Procedure variable i of procedure LP1_1 at line 150 col 11 changed to i_
-\* Procedure variable message of procedure LP1_2 at line 177 col 11 changed to message_LP
-\* Procedure variable i of procedure LP1_2 at line 178 col 11 changed to i_L
-\* Procedure variable message of procedure FP2_1 at line 202 col 11 changed to message_F
-\* Procedure variable message of procedure FP2_2 at line 223 col 11 changed to message_FP
-\* Procedure variable i of procedure LP2_1 at line 238 col 11 changed to i_LP
-=======
     AwaitCommit:
         while ~IsQuorum(confirmed, Servers) do
                 await \E m \in ReceivableMessages(self, messages) : m.type = ACK_LD;
@@ -829,7 +521,6 @@
 \* BEGIN TRANSLATION (chksum(pcal) = "4d41f491" /\ chksum(tla) = "ebe56cf1")
 \* Procedure variable message of procedure FP1 at line 185 col 10 changed to message_
 \* Procedure variable confirmed of procedure LP1 at line 208 col 11 changed to confirmed_
->>>>>>> 816a912f
 CONSTANT defaultInitValue
 VARIABLES messages, pc, stack
 
@@ -929,20 +620,7 @@
 
 LeaderOracle(epoch) == CHOOSE s \in Servers : TRUE
 
-<<<<<<< HEAD
-VARIABLES message_, message_L, i_, message_LP, i_L, message_F, message_FP,
-          i_LP, message, i, state, last_epoch, last_leader, history, zxid,
-          leader, delivered, ready, follower_step, followers,
-          selected_history, new_epoch, ackd_e, ackd_ld, leader_step, restart
-
-vars == << messages, pc, stack, message_, message_L, i_, message_LP, i_L,
-           message_F, message_FP, i_LP, message, i, state, last_epoch,
-           last_leader, history, zxid, leader, delivered, ready,
-           follower_step, followers, selected_history, new_epoch, ackd_e,
-           ackd_ld, leader_step, restart >>
-=======
-
->>>>>>> 816a912f
+
 
 
 LeaderMessagesOK(proc, queue) == /\ proc \in LeaderProcesses
@@ -977,48 +655,12 @@
 ProcSet == ({FollowerProc(s) : s \in Servers}) \cup ({LeaderProc(s) : s \in Servers})
 
 Init == (* Global variables *)
-<<<<<<< HEAD
-        /\ messages = [s \in Servers |-> <<>>]
-        (* Procedure FP1_2 *)
-=======
         /\ messages = [receiver \in Processes |-> [sender \in Processes |-> <<>>]]
         (* Procedure FP1 *)
->>>>>>> 816a912f
         /\ message_ = [ self \in ProcSet |-> defaultInitValue]
-        (* Procedure LP1_1 *)
-        /\ message_L = [ self \in ProcSet |-> defaultInitValue]
-        /\ i_ = [ self \in ProcSet |-> defaultInitValue]
-        (* Procedure LP1_2 *)
-        /\ message_LP = [ self \in ProcSet |-> defaultInitValue]
-        /\ i_L = [ self \in ProcSet |-> defaultInitValue]
-        (* Procedure FP2_1 *)
-        /\ message_F = [ self \in ProcSet |-> defaultInitValue]
-        (* Procedure FP2_2 *)
-        /\ message_FP = [ self \in ProcSet |-> defaultInitValue]
-        (* Procedure LP2_1 *)
-        /\ i_LP = [ self \in ProcSet |-> defaultInitValue]
-        (* Procedure LP2_2 *)
+        (* Procedure LP1 *)
+        /\ confirmed_ = [ self \in ProcSet |-> {}]
         /\ message = [ self \in ProcSet |-> defaultInitValue]
-<<<<<<< HEAD
-        /\ i = [ self \in ProcSet |-> defaultInitValue]
-        (* Process server *)
-        /\ state = [self \in Servers |-> Follower]
-        /\ last_epoch = [self \in Servers |-> 0]
-        /\ last_leader = [self \in Servers |-> 0]
-        /\ history = [self \in Servers |-> defaultInitValue]
-        /\ zxid = [self \in Servers |-> Zxid(0, 0)]
-        /\ leader = [self \in Servers |-> defaultInitValue]
-        /\ delivered = [self \in Servers |-> {}]
-        /\ ready = [self \in Servers |-> FALSE]
-        /\ follower_step = [self \in Servers |-> FS_1_1]
-        /\ followers = [self \in Servers |-> <<>>]
-        /\ selected_history = [self \in Servers |-> [last_leader |-> 0, history |-> <<>>]]
-        /\ new_epoch = [self \in Servers |-> last_epoch[self]]
-        /\ ackd_e = [self \in Servers |-> {}]
-        /\ ackd_ld = [self \in Servers |-> {}]
-        /\ leader_step = [self \in Servers |-> LS_1_1]
-        /\ restart = [self \in Servers |-> FALSE]
-=======
         /\ latest_epoch = [ self \in ProcSet |-> 0]
         /\ i = [ self \in ProcSet |-> 0]
         (* Procedure LP2 *)
@@ -1041,323 +683,11 @@
         /\ counter = [self \in {LeaderProc(s) : s \in Servers} |-> 0]
         /\ proposed = [self \in {LeaderProc(s) : s \in Servers} |-> <<>>]
         /\ proposal_acks = [self \in {LeaderProc(s) : s \in Servers} |-> [t \in Transactions, e \in Epochs |-> {}]]
->>>>>>> 816a912f
         /\ stack = [self \in ProcSet |-> << >>]
         /\ pc = [self \in ProcSet |-> CASE self \in {FollowerProc(s) : s \in Servers} -> "FollowerDiscover"
                                         [] self \in {LeaderProc(s) : s \in Servers} -> "LeaderDiscover"]
 
 Notify(self) == /\ pc[self] = "Notify"
-<<<<<<< HEAD
-                /\ messages' = Send(leader[self], (CepochMessage(self, last_epoch[self])), messages)
-                /\ follower_step' = [follower_step EXCEPT ![self] = FS_1_2]
-                /\ pc' = [pc EXCEPT ![self] = Head(stack[self]).pc]
-                /\ stack' = [stack EXCEPT ![self] = Tail(stack[self])]
-                /\ UNCHANGED << message_, message_L, i_, message_LP, i_L,
-                                message_F, message_FP, i_LP, message, i, state,
-                                last_epoch, last_leader, history, zxid, leader,
-                                delivered, ready, followers, selected_history,
-                                new_epoch, ackd_e, ackd_ld, leader_step,
-                                restart >>
-
-FP1_1(self) == Notify(self)
-
-GetMessage_(self) == /\ pc[self] = "GetMessage_"
-                     /\ Assert(CanRecv(self, messages),
-                               "Failure of assertion at line 113, column 5 of macro called at line 134, column 9.")
-                     /\ /\ message_' = [message_ EXCEPT ![self] = Recv(self, messages)[1]]
-                        /\ messages' = Recv(self, messages)[2]
-                     /\ Assert(message_'[self].type = NEWEPOCH /\ message_'[self].from = leader[self],
-                               "Failure of assertion at line 135, column 9.")
-                     /\ pc' = [pc EXCEPT ![self] = "HandleMessage_"]
-                     /\ UNCHANGED << stack, message_L, i_, message_LP, i_L,
-                                     message_F, message_FP, i_LP, message, i,
-                                     state, last_epoch, last_leader, history,
-                                     zxid, leader, delivered, ready,
-                                     follower_step, followers,
-                                     selected_history, new_epoch, ackd_e,
-                                     ackd_ld, leader_step, restart >>
-
-HandleMessage_(self) == /\ pc[self] = "HandleMessage_"
-                        /\ IF last_epoch[self] < message_[self].epoch
-                              THEN /\ last_epoch' = [last_epoch EXCEPT ![self] = message_[self].epoch]
-                                   /\ messages' = Send(leader[self], (AckEpochMessage(self, last_leader[self], history[self])), messages)
-                                   /\ follower_step' = [follower_step EXCEPT ![self] = FS_2_1]
-                              ELSE /\ TRUE
-                                   /\ UNCHANGED << messages, last_epoch,
-                                                   follower_step >>
-                        /\ pc' = [pc EXCEPT ![self] = Head(stack[self]).pc]
-                        /\ message_' = [message_ EXCEPT ![self] = Head(stack[self]).message_]
-                        /\ stack' = [stack EXCEPT ![self] = Tail(stack[self])]
-                        /\ UNCHANGED << message_L, i_, message_LP, i_L,
-                                        message_F, message_FP, i_LP, message,
-                                        i, state, last_leader, history, zxid,
-                                        leader, delivered, ready, followers,
-                                        selected_history, new_epoch, ackd_e,
-                                        ackd_ld, leader_step, restart >>
-
-FP1_2(self) == GetMessage_(self) \/ HandleMessage_(self)
-
-GetMessage_L(self) == /\ pc[self] = "GetMessage_L"
-                      /\ Assert(CanRecv(self, messages),
-                                "Failure of assertion at line 113, column 5 of macro called at line 153, column 9.")
-                      /\ /\ message_L' = [message_L EXCEPT ![self] = Recv(self, messages)[1]]
-                         /\ messages' = Recv(self, messages)[2]
-                      /\ Assert(message_L'[self].type = CEPOCH,
-                                "Failure of assertion at line 154, column 9.")
-                      /\ pc' = [pc EXCEPT ![self] = "HandleMessage"]
-                      /\ UNCHANGED << stack, message_, i_, message_LP, i_L,
-                                      message_F, message_FP, i_LP, message, i,
-                                      state, last_epoch, last_leader, history,
-                                      zxid, leader, delivered, ready,
-                                      follower_step, followers,
-                                      selected_history, new_epoch, ackd_e,
-                                      ackd_ld, leader_step, restart >>
-
-HandleMessage(self) == /\ pc[self] = "HandleMessage"
-                       /\ new_epoch' = [new_epoch EXCEPT ![self] = Max(new_epoch[self], message_L[self].last_epoch)]
-                       /\ IF message_L[self].from \notin Range(followers[self])
-                             THEN /\ followers' = [followers EXCEPT ![self] = Append(followers[self], message_L[self].from)]
-                             ELSE /\ TRUE
-                                  /\ UNCHANGED followers
-                       /\ IF IsQuorum(followers'[self], Servers)
-                             THEN /\ i_' = [i_ EXCEPT ![self] = 1]
-                                  /\ pc' = [pc EXCEPT ![self] = "NewEpoch"]
-                             ELSE /\ pc' = [pc EXCEPT ![self] = "EndLP1_1"]
-                                  /\ i_' = i_
-                       /\ UNCHANGED << messages, stack, message_, message_L,
-                                       message_LP, i_L, message_F, message_FP,
-                                       i_LP, message, i, state, last_epoch,
-                                       last_leader, history, zxid, leader,
-                                       delivered, ready, follower_step,
-                                       selected_history, ackd_e, ackd_ld,
-                                       leader_step, restart >>
-
-NewEpoch(self) == /\ pc[self] = "NewEpoch"
-                  /\ IF i_[self] <= DOMAIN followers[self]
-                        THEN /\ messages' = Send((followers[self][i_[self]]), (NewEpochMessage(self, new_epoch[self])), messages)
-                             /\ i_' = [i_ EXCEPT ![self] = i_[self]+1]
-                             /\ pc' = [pc EXCEPT ![self] = "NewEpoch"]
-                             /\ UNCHANGED leader_step
-                        ELSE /\ leader_step' = [leader_step EXCEPT ![self] = LS_1_2]
-                             /\ pc' = [pc EXCEPT ![self] = "EndLP1_1"]
-                             /\ UNCHANGED << messages, i_ >>
-                  /\ UNCHANGED << stack, message_, message_L, message_LP, i_L,
-                                  message_F, message_FP, i_LP, message, i,
-                                  state, last_epoch, last_leader, history,
-                                  zxid, leader, delivered, ready,
-                                  follower_step, followers, selected_history,
-                                  new_epoch, ackd_e, ackd_ld, restart >>
-
-EndLP1_1(self) == /\ pc[self] = "EndLP1_1"
-                  /\ pc' = [pc EXCEPT ![self] = Head(stack[self]).pc]
-                  /\ message_L' = [message_L EXCEPT ![self] = Head(stack[self]).message_L]
-                  /\ i_' = [i_ EXCEPT ![self] = Head(stack[self]).i_]
-                  /\ stack' = [stack EXCEPT ![self] = Tail(stack[self])]
-                  /\ UNCHANGED << messages, message_, message_LP, i_L,
-                                  message_F, message_FP, i_LP, message, i,
-                                  state, last_epoch, last_leader, history,
-                                  zxid, leader, delivered, ready,
-                                  follower_step, followers, selected_history,
-                                  new_epoch, ackd_e, ackd_ld, leader_step,
-                                  restart >>
-
-LP1_1(self) == GetMessage_L(self) \/ HandleMessage(self) \/ NewEpoch(self)
-                  \/ EndLP1_1(self)
-
-GetMessage(self) == /\ pc[self] = "GetMessage"
-                    /\ Assert(CanRecv(self, messages),
-                              "Failure of assertion at line 113, column 5 of macro called at line 181, column 9.")
-                    /\ /\ message_LP' = [message_LP EXCEPT ![self] = Recv(self, messages)[1]]
-                       /\ messages' = Recv(self, messages)[2]
-                    /\ Assert(message_LP'[self].type = ACK_E /\ message_LP'[self].epoch = new_epoch[self],
-                              "Failure of assertion at line 182, column 9.")
-                    /\ pc' = [pc EXCEPT ![self] = "HistorySelection"]
-                    /\ UNCHANGED << stack, message_, message_L, i_, i_L,
-                                    message_F, message_FP, i_LP, message, i,
-                                    state, last_epoch, last_leader, history,
-                                    zxid, leader, delivered, ready,
-                                    follower_step, followers, selected_history,
-                                    new_epoch, ackd_e, ackd_ld, leader_step,
-                                    restart >>
-
-HistorySelection(self) == /\ pc[self] = "HistorySelection"
-                          /\ ackd_e' = [ackd_e EXCEPT ![self] = ackd_e[self] \union {message_LP[self].from}]
-                          /\ IF \/ message_LP[self].last_leader > selected_history[self].last_leader
-                                \/  /\ message_LP[self].last_leader = selected_history[self].last_leader
-                                    /\ ZxidGreaterThan(Last(message_LP[self].history).zxid, Last(selected_history[self].history).zxid)
-                                THEN /\ selected_history' = [selected_history EXCEPT ![self] = [last_leader |-> message_LP[self].last_leader, history |-> message_LP[self].history]]
-                                ELSE /\ TRUE
-                                     /\ UNCHANGED selected_history
-                          /\ pc' = [pc EXCEPT ![self] = "CheckAllAckd"]
-                          /\ UNCHANGED << messages, stack, message_, message_L,
-                                          i_, message_LP, i_L, message_F,
-                                          message_FP, i_LP, message, i, state,
-                                          last_epoch, last_leader, history,
-                                          zxid, leader, delivered, ready,
-                                          follower_step, followers, new_epoch,
-                                          ackd_ld, leader_step, restart >>
-
-CheckAllAckd(self) == /\ pc[self] = "CheckAllAckd"
-                      /\ IF ackd_e[self] = Range(followers[self])
-                            THEN /\ leader_step' = [leader_step EXCEPT ![self] = LS_2_1]
-                            ELSE /\ TRUE
-                                 /\ UNCHANGED leader_step
-                      /\ pc' = [pc EXCEPT ![self] = Head(stack[self]).pc]
-                      /\ message_LP' = [message_LP EXCEPT ![self] = Head(stack[self]).message_LP]
-                      /\ i_L' = [i_L EXCEPT ![self] = Head(stack[self]).i_L]
-                      /\ stack' = [stack EXCEPT ![self] = Tail(stack[self])]
-                      /\ UNCHANGED << messages, message_, message_L, i_,
-                                      message_F, message_FP, i_LP, message, i,
-                                      state, last_epoch, last_leader, history,
-                                      zxid, leader, delivered, ready,
-                                      follower_step, followers,
-                                      selected_history, new_epoch, ackd_e,
-                                      ackd_ld, restart >>
-
-LP1_2(self) == GetMessage(self) \/ HistorySelection(self)
-                  \/ CheckAllAckd(self)
-
-GetNewLeaderMessage(self) == /\ pc[self] = "GetNewLeaderMessage"
-                             /\ Assert(CanRecv(self, messages),
-                                       "Failure of assertion at line 113, column 5 of macro called at line 205, column 9.")
-                             /\ /\ message_F' = [message_F EXCEPT ![self] = Recv(self, messages)[1]]
-                                /\ messages' = Recv(self, messages)[2]
-                             /\ Assert(message_F'[self].type = NEWLEADER /\ message_F'[self].from = leader[self],
-                                       "Failure of assertion at line 206, column 9.")
-                             /\ pc' = [pc EXCEPT ![self] = "HandleNewLeaderMessage"]
-                             /\ UNCHANGED << stack, message_, message_L, i_,
-                                             message_LP, i_L, message_FP, i_LP,
-                                             message, i, state, last_epoch,
-                                             last_leader, history, zxid,
-                                             leader, delivered, ready,
-                                             follower_step, followers,
-                                             selected_history, new_epoch,
-                                             ackd_e, ackd_ld, leader_step,
-                                             restart >>
-
-HandleNewLeaderMessage(self) == /\ pc[self] = "HandleNewLeaderMessage"
-                                /\ IF last_epoch[self] = message_F[self].epoch
-                                      THEN /\ last_leader' = [last_leader EXCEPT ![self] = message_F[self].epoch]
-                                           /\ history' = [history EXCEPT ![self] = message_F[self].inital_history]
-                                           /\ messages' = Send(leader[self], (AckLeaderMessage(self, message_F[self].epoch)), messages)
-                                           /\ follower_step' = [follower_step EXCEPT ![self] = FS_2_2]
-                                           /\ UNCHANGED restart
-                                      ELSE /\ restart' = [restart EXCEPT ![self] = TRUE]
-                                           /\ UNCHANGED << messages,
-                                                           last_leader,
-                                                           history,
-                                                           follower_step >>
-                                /\ pc' = [pc EXCEPT ![self] = Head(stack[self]).pc]
-                                /\ message_F' = [message_F EXCEPT ![self] = Head(stack[self]).message_F]
-                                /\ stack' = [stack EXCEPT ![self] = Tail(stack[self])]
-                                /\ UNCHANGED << message_, message_L, i_,
-                                                message_LP, i_L, message_FP,
-                                                i_LP, message, i, state,
-                                                last_epoch, zxid, leader,
-                                                delivered, ready, followers,
-                                                selected_history, new_epoch,
-                                                ackd_e, ackd_ld, leader_step >>
-
-FP2_1(self) == GetNewLeaderMessage(self) \/ HandleNewLeaderMessage(self)
-
-GetCommitMessage(self) == /\ pc[self] = "GetCommitMessage"
-                          /\ Assert(CanRecv(self, messages),
-                                    "Failure of assertion at line 113, column 5 of macro called at line 226, column 9.")
-                          /\ /\ message_FP' = [message_FP EXCEPT ![self] = Recv(self, messages)[1]]
-                             /\ messages' = Recv(self, messages)[2]
-                          /\ Assert(message_FP'[self].type = COMMIT_LD /\ message_FP'[self].from = leader[self],
-                                    "Failure of assertion at line 227, column 9.")
-                          /\ pc' = [pc EXCEPT ![self] = "HandleCommitMessage"]
-                          /\ UNCHANGED << stack, message_, message_L, i_,
-                                          message_LP, i_L, message_F, i_LP,
-                                          message, i, state, last_epoch,
-                                          last_leader, history, zxid, leader,
-                                          delivered, ready, follower_step,
-                                          followers, selected_history,
-                                          new_epoch, ackd_e, ackd_ld,
-                                          leader_step, restart >>
-
-HandleCommitMessage(self) == /\ pc[self] = "HandleCommitMessage"
-                             /\ delivered' = [delivered EXCEPT ![self] = delivered[self] \union {history[self]}]
-                             /\ follower_step' = [follower_step EXCEPT ![self] = FS_3_1]
-                             /\ pc' = [pc EXCEPT ![self] = Head(stack[self]).pc]
-                             /\ message_FP' = [message_FP EXCEPT ![self] = Head(stack[self]).message_FP]
-                             /\ stack' = [stack EXCEPT ![self] = Tail(stack[self])]
-                             /\ UNCHANGED << messages, message_, message_L, i_,
-                                             message_LP, i_L, message_F, i_LP,
-                                             message, i, state, last_epoch,
-                                             last_leader, history, zxid,
-                                             leader, ready, followers,
-                                             selected_history, new_epoch,
-                                             ackd_e, ackd_ld, leader_step,
-                                             restart >>
-
-FP2_2(self) == GetCommitMessage(self) \/ HandleCommitMessage(self)
-
-LP2Start(self) == /\ pc[self] = "LP2Start"
-                  /\ Assert(IsQuorum(followers[self], Servers),
-                            "Failure of assertion at line 241, column 9.")
-                  /\ i_LP' = [i_LP EXCEPT ![self] = 1]
-                  /\ pc' = [pc EXCEPT ![self] = "NewLeader"]
-                  /\ UNCHANGED << messages, stack, message_, message_L, i_,
-                                  message_LP, i_L, message_F, message_FP,
-                                  message, i, state, last_epoch, last_leader,
-                                  history, zxid, leader, delivered, ready,
-                                  follower_step, followers, selected_history,
-                                  new_epoch, ackd_e, ackd_ld, leader_step,
-                                  restart >>
-
-NewLeader(self) == /\ pc[self] = "NewLeader"
-                   /\ IF i_LP[self] <= DOMAIN followers[self]
-                         THEN /\ messages' = Send((followers[self][i_LP[self]]), (NewLeaderMessage(self, new_epoch[self], selected_history[self])), messages)
-                              /\ i_LP' = [i_LP EXCEPT ![self] = i_LP[self]+1]
-                              /\ pc' = [pc EXCEPT ![self] = "NewLeader"]
-                              /\ UNCHANGED << stack, leader_step >>
-                         ELSE /\ leader_step' = [leader_step EXCEPT ![self] = LS_2_2]
-                              /\ pc' = [pc EXCEPT ![self] = Head(stack[self]).pc]
-                              /\ i_LP' = [i_LP EXCEPT ![self] = Head(stack[self]).i_LP]
-                              /\ stack' = [stack EXCEPT ![self] = Tail(stack[self])]
-                              /\ UNCHANGED messages
-                   /\ UNCHANGED << message_, message_L, i_, message_LP, i_L,
-                                   message_F, message_FP, message, i, state,
-                                   last_epoch, last_leader, history, zxid,
-                                   leader, delivered, ready, follower_step,
-                                   followers, selected_history, new_epoch,
-                                   ackd_e, ackd_ld, restart >>
-
-LP2_1(self) == LP2Start(self) \/ NewLeader(self)
-
-GetAckMessage(self) == /\ pc[self] = "GetAckMessage"
-                       /\ Assert(CanRecv(self, messages),
-                                 "Failure of assertion at line 113, column 5 of macro called at line 258, column 9.")
-                       /\ /\ message' = [message EXCEPT ![self] = Recv(self, messages)[1]]
-                          /\ messages' = Recv(self, messages)[2]
-                       /\ Assert(message'[self].type = ACK_LD /\ message'[self].epoch = new_epoch[self],
-                                 "Failure of assertion at line 259, column 9.")
-                       /\ pc' = [pc EXCEPT ![self] = "HandleAck"]
-                       /\ UNCHANGED << stack, message_, message_L, i_,
-                                       message_LP, i_L, message_F, message_FP,
-                                       i_LP, i, state, last_epoch, last_leader,
-                                       history, zxid, leader, delivered, ready,
-                                       follower_step, followers,
-                                       selected_history, new_epoch, ackd_e,
-                                       ackd_ld, leader_step, restart >>
-
-HandleAck(self) == /\ pc[self] = "HandleAck"
-                   /\ ackd_ld' = [ackd_ld EXCEPT ![self] = ackd_ld[self] \union {message[self].from}]
-                   /\ IF IsQuorum(ackd_ld'[self], Servers)
-                         THEN /\ i' = [i EXCEPT ![self] = 1]
-                              /\ pc' = [pc EXCEPT ![self] = "SendCommit"]
-                         ELSE /\ pc' = [pc EXCEPT ![self] = "EndLP2_2"]
-                              /\ i' = i
-                   /\ UNCHANGED << messages, stack, message_, message_L, i_,
-                                   message_LP, i_L, message_F, message_FP,
-                                   i_LP, message, state, last_epoch,
-                                   last_leader, history, zxid, leader,
-                                   delivered, ready, follower_step, followers,
-                                   selected_history, new_epoch, ackd_e,
-                                   leader_step, restart >>
-=======
                 /\ messages' = Send((LeaderProc(candidate[self])), (CepochMessage(self, last_epoch[self])), messages)
                 /\ pc' = [pc EXCEPT ![self] = "GetAckEpochMessage"]
                 /\ UNCHANGED << stack, message_, confirmed_, message,
@@ -1777,217 +1107,12 @@
                                               ready, leader_candidate,
                                               followers, selected_history,
                                               new_epoch, counter, proposed >>
->>>>>>> 816a912f
 
 SendCommit(self) == /\ pc[self] = "SendCommit"
                     /\ IF i[self] <= Len(followers[self])
                           THEN /\ messages' = Send((FollowerProc(followers[self][i[self]])), (ProposalMessage(self, new_epoch[self], Transaction(v[self], Zxid(new_epoch[self], counter[self])))), messages)
                                /\ i' = [i EXCEPT ![self] = i[self]+1]
                                /\ pc' = [pc EXCEPT ![self] = "SendCommit"]
-<<<<<<< HEAD
-                               /\ UNCHANGED leader_step
-                          ELSE /\ leader_step' = [leader_step EXCEPT ![self] = LS_3_1]
-                               /\ pc' = [pc EXCEPT ![self] = "EndLP2_2"]
-                               /\ UNCHANGED << messages, i >>
-                    /\ UNCHANGED << stack, message_, message_L, i_, message_LP,
-                                    i_L, message_F, message_FP, i_LP, message,
-                                    state, last_epoch, last_leader, history,
-                                    zxid, leader, delivered, ready,
-                                    follower_step, followers, selected_history,
-                                    new_epoch, ackd_e, ackd_ld, restart >>
-
-EndLP2_2(self) == /\ pc[self] = "EndLP2_2"
-                  /\ pc' = [pc EXCEPT ![self] = Head(stack[self]).pc]
-                  /\ message' = [message EXCEPT ![self] = Head(stack[self]).message]
-                  /\ i' = [i EXCEPT ![self] = Head(stack[self]).i]
-                  /\ stack' = [stack EXCEPT ![self] = Tail(stack[self])]
-                  /\ UNCHANGED << messages, message_, message_L, i_,
-                                  message_LP, i_L, message_F, message_FP, i_LP,
-                                  state, last_epoch, last_leader, history,
-                                  zxid, leader, delivered, ready,
-                                  follower_step, followers, selected_history,
-                                  new_epoch, ackd_e, ackd_ld, leader_step,
-                                  restart >>
-
-LP2_2(self) == GetAckMessage(self) \/ HandleAck(self) \/ SendCommit(self)
-                  \/ EndLP2_2(self)
-
-GetProposedMessage(self) == /\ pc[self] = "GetProposedMessage"
-                            /\ Assert(CanRecv(self, messages),
-                                      "Failure of assertion at line 113, column 5 of macro called at line 280, column 9.")
-                            /\ /\ message' = [message EXCEPT ![self] = Recv(self, messages)[1]]
-                               /\ messages' = Recv(self, messages)[2]
-                            /\ Assert(message'[self].type = PROPOSE /\ message'[self].from = leader[self],
-                                      "Failure of assertion at line 283, column 9.")
-                            /\ pc' = [pc EXCEPT ![self] = "HandleProposed"]
-                            /\ UNCHANGED << stack, message_, message_L, i_,
-                                            message_LP, i_L, message_F,
-                                            message_FP, i_LP, i, state,
-                                            last_epoch, last_leader, history,
-                                            zxid, leader, delivered, ready,
-                                            follower_step, followers,
-                                            selected_history, new_epoch,
-                                            ackd_e, ackd_ld, leader_step,
-                                            restart >>
-
-HandleProposed(self) == /\ pc[self] = "HandleProposed"
-                        /\ history' = [history EXCEPT ![self] = Append(history[self], message[self].transaction)]
-                        /\ pc' = [pc EXCEPT ![self] = Head(stack[self]).pc]
-                        /\ stack' = [stack EXCEPT ![self] = Tail(stack[self])]
-                        /\ UNCHANGED << messages, message_, message_L, i_,
-                                        message_LP, i_L, message_F, message_FP,
-                                        i_LP, message, i, state, last_epoch,
-                                        last_leader, zxid, leader, delivered,
-                                        ready, follower_step, followers,
-                                        selected_history, new_epoch, ackd_e,
-                                        ackd_ld, leader_step, restart >>
-
-FP3_2(self) == GetProposedMessage(self) \/ HandleProposed(self)
-
-GetCandidate(self) == /\ pc[self] = "GetCandidate"
-                      /\ leader' = [leader EXCEPT ![self] = LeaderOracle(last_epoch[self] + 1)]
-                      /\ pc' = [pc EXCEPT ![self] = "RunStep"]
-                      /\ UNCHANGED << messages, stack, message_, message_L, i_,
-                                      message_LP, i_L, message_F, message_FP,
-                                      i_LP, message, i, state, last_epoch,
-                                      last_leader, history, zxid, delivered,
-                                      ready, follower_step, followers,
-                                      selected_history, new_epoch, ackd_e,
-                                      ackd_ld, leader_step, restart >>
-
-RunStep(self) == /\ pc[self] = "RunStep"
-                 /\ \/ /\ follower_step[self] = FS_1_1
-                       /\ ready' = [ready EXCEPT ![self] = FALSE]
-                       /\ stack' = [stack EXCEPT ![self] = << [ procedure |->  "FP1_1",
-                                                                pc        |->  "RunStep" ] >>
-                                                            \o stack[self]]
-                       /\ pc' = [pc EXCEPT ![self] = "Notify"]
-                       /\ UNCHANGED <<message_, message_L, i_, message_LP, i_L, message_F, message_FP, i_LP, message, i, follower_step, followers, selected_history, new_epoch, ackd_e, ackd_ld>>
-                    \/ /\ /\ follower_step[self] = FS_1_2
-                          /\ CanRecv(self, messages)
-                          /\ Head(messages[self]).type = NEWEPOCH
-                          /\ Head(messages[self]).from = leader[self]
-                       /\ stack' = [stack EXCEPT ![self] = << [ procedure |->  "FP1_2",
-                                                                pc        |->  "RunStep",
-                                                                message_  |->  message_[self] ] >>
-                                                            \o stack[self]]
-                       /\ message_' = [message_ EXCEPT ![self] = defaultInitValue]
-                       /\ pc' = [pc EXCEPT ![self] = "GetMessage_"]
-                       /\ UNCHANGED <<message_L, i_, message_LP, i_L, message_F, message_FP, i_LP, message, i, ready, follower_step, followers, selected_history, new_epoch, ackd_e, ackd_ld>>
-                    \/ /\ /\ leader[self] = self
-                          /\ leader_step[self] = LS_1_1
-                          /\ CanRecv(self, messages)
-                          /\ Head(messages[self]).type = CEPOCH
-                       /\ followers' = [followers EXCEPT ![self] = <<>>]
-                       /\ selected_history' = [selected_history EXCEPT ![self] = [last_leader |-> 0, history |-> <<>>]]
-                       /\ new_epoch' = [new_epoch EXCEPT ![self] = last_epoch[self]]
-                       /\ ackd_e' = [ackd_e EXCEPT ![self] = {}]
-                       /\ ackd_ld' = [ackd_ld EXCEPT ![self] = {}]
-                       /\ stack' = [stack EXCEPT ![self] = << [ procedure |->  "LP1_1",
-                                                                pc        |->  "RunStep",
-                                                                message_L |->  message_L[self],
-                                                                i_        |->  i_[self] ] >>
-                                                            \o stack[self]]
-                       /\ message_L' = [message_L EXCEPT ![self] = defaultInitValue]
-                       /\ i_' = [i_ EXCEPT ![self] = defaultInitValue]
-                       /\ pc' = [pc EXCEPT ![self] = "GetMessage_L"]
-                       /\ UNCHANGED <<message_, message_LP, i_L, message_F, message_FP, i_LP, message, i, ready, follower_step>>
-                    \/ /\ /\ leader[self] = self
-                          /\ leader_step[self] = LS_1_2
-                          /\ CanRecv(self, messages)
-                          /\ Head(messages[self]).type = ACK_E
-                          /\ Head(messages[self]).epoch = new_epoch[self]
-                       /\ stack' = [stack EXCEPT ![self] = << [ procedure |->  "LP1_2",
-                                                                pc        |->  "RunStep",
-                                                                message_LP |->  message_LP[self],
-                                                                i_L       |->  i_L[self] ] >>
-                                                            \o stack[self]]
-                       /\ message_LP' = [message_LP EXCEPT ![self] = defaultInitValue]
-                       /\ i_L' = [i_L EXCEPT ![self] = defaultInitValue]
-                       /\ pc' = [pc EXCEPT ![self] = "GetMessage"]
-                       /\ UNCHANGED <<message_, message_L, i_, message_F, message_FP, i_LP, message, i, ready, follower_step, followers, selected_history, new_epoch, ackd_e, ackd_ld>>
-                    \/ /\ /\ follower_step[self] = FS_2_1
-                          /\ CanRecv(self, messages)
-                          /\ Head(messages[self]).type = NEWLEADER
-                          /\ Head(messages[self]).from = leader[self]
-                       /\ stack' = [stack EXCEPT ![self] = << [ procedure |->  "FP2_1",
-                                                                pc        |->  "CheckRestart",
-                                                                message_F |->  message_F[self] ] >>
-                                                            \o stack[self]]
-                       /\ message_F' = [message_F EXCEPT ![self] = defaultInitValue]
-                       /\ pc' = [pc EXCEPT ![self] = "GetNewLeaderMessage"]
-                       /\ UNCHANGED <<message_, message_L, i_, message_LP, i_L, message_FP, i_LP, message, i, ready, follower_step, followers, selected_history, new_epoch, ackd_e, ackd_ld>>
-                    \/ /\ /\ follower_step[self] = FS_2_1
-                          /\ CanRecv(self, messages)
-                          /\ Head(messages[self]).type = COMMIT_LD
-                          /\ Head(messages[self]).from = leader[self]
-                       /\ stack' = [stack EXCEPT ![self] = << [ procedure |->  "FP2_2",
-                                                                pc        |->  "RunStep",
-                                                                message_FP |->  message_FP[self] ] >>
-                                                            \o stack[self]]
-                       /\ message_FP' = [message_FP EXCEPT ![self] = defaultInitValue]
-                       /\ pc' = [pc EXCEPT ![self] = "GetCommitMessage"]
-                       /\ UNCHANGED <<message_, message_L, i_, message_LP, i_L, message_F, i_LP, message, i, ready, follower_step, followers, selected_history, new_epoch, ackd_e, ackd_ld>>
-                    \/ /\ /\ leader[self] = self
-                          /\ leader_step[self] = LS_2_1
-                       /\ stack' = [stack EXCEPT ![self] = << [ procedure |->  "LP2_1",
-                                                                pc        |->  "RunStep",
-                                                                i_LP      |->  i_LP[self] ] >>
-                                                            \o stack[self]]
-                       /\ i_LP' = [i_LP EXCEPT ![self] = defaultInitValue]
-                       /\ pc' = [pc EXCEPT ![self] = "LP2Start"]
-                       /\ UNCHANGED <<message_, message_L, i_, message_LP, i_L, message_F, message_FP, message, i, ready, follower_step, followers, selected_history, new_epoch, ackd_e, ackd_ld>>
-                    \/ /\ /\ leader[self] = self
-                          /\ leader_step[self] = LS_2_2
-                          /\ CanRecv(self, messages)
-                          /\ Head(messages[self]).type = ACK_LD
-                          /\ Head(messages[self]).epoch = new_epoch[self]
-                       /\ stack' = [stack EXCEPT ![self] = << [ procedure |->  "LP2_2",
-                                                                pc        |->  "RunStep",
-                                                                message   |->  message[self],
-                                                                i         |->  i[self] ] >>
-                                                            \o stack[self]]
-                       /\ message' = [message EXCEPT ![self] = defaultInitValue]
-                       /\ i' = [i EXCEPT ![self] = defaultInitValue]
-                       /\ pc' = [pc EXCEPT ![self] = "GetAckMessage"]
-                       /\ UNCHANGED <<message_, message_L, i_, message_LP, i_L, message_F, message_FP, i_LP, ready, follower_step, followers, selected_history, new_epoch, ackd_e, ackd_ld>>
-                    \/ /\ follower_step[self] = FS_3_1
-                       /\ IF leader[self] = self
-                             THEN /\ ready' = [ready EXCEPT ![self] = TRUE]
-                             ELSE /\ TRUE
-                                  /\ ready' = ready
-                       /\ follower_step' = [follower_step EXCEPT ![self] = FS_3_2]
-                       /\ pc' = [pc EXCEPT ![self] = "RunStep"]
-                       /\ UNCHANGED <<stack, message_, message_L, i_, message_LP, i_L, message_F, message_FP, i_LP, message, i, followers, selected_history, new_epoch, ackd_e, ackd_ld>>
-                    \/ /\ /\ follower_step[self] = FS_3_2
-                          /\ CanRecv(self, messages)
-                          /\ Head(messages[self]).type = PROPOSE
-                          /\ Head(messages[self]).from = leader[self]
-                       /\ stack' = [stack EXCEPT ![self] = << [ procedure |->  "FP3_2",
-                                                                pc        |->  "RunStep" ] >>
-                                                            \o stack[self]]
-                       /\ pc' = [pc EXCEPT ![self] = "GetProposedMessage"]
-                       /\ UNCHANGED <<message_, message_L, i_, message_LP, i_L, message_F, message_FP, i_LP, message, i, ready, follower_step, followers, selected_history, new_epoch, ackd_e, ackd_ld>>
-                 /\ UNCHANGED << messages, state, last_epoch, last_leader,
-                                 history, zxid, leader, delivered, leader_step,
-                                 restart >>
-
-CheckRestart(self) == /\ pc[self] = "CheckRestart"
-                      /\ IF restart[self]
-                            THEN /\ follower_step' = [follower_step EXCEPT ![self] = FS_1_1]
-                            ELSE /\ TRUE
-                                 /\ UNCHANGED follower_step
-                      /\ pc' = [pc EXCEPT ![self] = "RunStep"]
-                      /\ UNCHANGED << messages, stack, message_, message_L, i_,
-                                      message_LP, i_L, message_F, message_FP,
-                                      i_LP, message, i, state, last_epoch,
-                                      last_leader, history, zxid, leader,
-                                      delivered, ready, followers,
-                                      selected_history, new_epoch, ackd_e,
-                                      ackd_ld, leader_step, restart >>
-
-server(self) == GetCandidate(self) \/ RunStep(self) \/ CheckRestart(self)
-=======
                           ELSE /\ pc' = [pc EXCEPT ![self] = "End_LeaderCommit"]
                                /\ UNCHANGED << messages, i >>
                     /\ UNCHANGED << stack, message_, confirmed_, message,
@@ -2286,18 +1411,11 @@
 
 leader(self) == LeaderDiscover(self) \/ LeaderSynchronize(self)
                    \/ LeaderBroadcast(self)
->>>>>>> 816a912f
 
 (* Allow infinite stuttering to prevent deadlock on termination. *)
 Terminating == /\ \A self \in ProcSet: pc[self] = "Done"
                /\ UNCHANGED vars
 
-<<<<<<< HEAD
-Next == (\E self \in ProcSet:  \/ FP1_1(self) \/ FP1_2(self) \/ LP1_1(self)
-                               \/ LP1_2(self) \/ FP2_1(self) \/ FP2_2(self)
-                               \/ LP2_1(self) \/ LP2_2(self) \/ FP3_2(self))
-           \/ (\E self \in Servers: server(self))
-=======
 Next == (\E self \in ProcSet:  \/ FP1(self) \/ LP1(self) \/ FP2(self)
                                \/ LP2(self) \/ FollowerBroadcastAccept(self)
                                \/ FollowerBroadcastCommit(self)
@@ -2306,7 +1424,6 @@
                                \/ LeaderAddFollowerToQuorum(self))
            \/ (\E self \in {FollowerProc(s) : s \in Servers}: follower(self))
            \/ (\E self \in {LeaderProc(s) : s \in Servers}: leader(self))
->>>>>>> 816a912f
            \/ Terminating
 
 Spec == Init /\ [][Next]_vars
